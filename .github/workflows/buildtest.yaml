--- conflicted
+++ resolved
@@ -35,11 +35,7 @@
       - name: Set up Go
         uses: actions/setup-go@v5
         with:
-<<<<<<< HEAD
           go-version-file: "go.mod"
-=======
-          go-version: "1.22"
->>>>>>> 2ad0efc2
 
       - name: Set up gotestfmt
         run: go install github.com/gotesttools/gotestfmt/v2/cmd/gotestfmt@v2.4.1

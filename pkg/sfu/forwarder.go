--- conflicted
+++ resolved
@@ -1460,10 +1460,7 @@
 			"layer", layer,
 			"referenceLayerSpatial", f.referenceLayerSpatial,
 		)
-<<<<<<< HEAD
 		return nil, nil
-=======
-		return nil
 	} else if f.referenceLayerSpatial == buffer.InvalidLayerSpatial {
 		f.referenceLayerSpatial = layer
 		f.logger.Debugw(
@@ -1473,7 +1470,6 @@
 			"layer", layer,
 			"referenceLayerSpatial", f.referenceLayerSpatial,
 		)
->>>>>>> b95670f5
 	}
 
 	logTransition := func(message string, extExpectedTS, extRefTS, extLastTS uint64, diffSeconds float64) {
@@ -1648,14 +1644,6 @@
 
 // should be called with lock held
 func (f *Forwarder) getTranslationParamsCommon(extPkt *buffer.ExtPacket, layer int32, tp *TranslationParams) (*TranslationParams, error) {
-<<<<<<< HEAD
-	var err error
-	if tp == nil {
-		tp = &TranslationParams{}
-	}
-
-=======
->>>>>>> b95670f5
 	if f.lastSSRC != extPkt.Packet.SSRC {
 		eof, err := f.processSourceSwitch(extPkt, layer)
 		if err != nil {

// Copyright 2023 LiveKit, Inc.
//
// Licensed under the Apache License, Version 2.0 (the "License");
// you may not use this file except in compliance with the License.
// You may obtain a copy of the License at
//
//     http://www.apache.org/licenses/LICENSE-2.0
//
// Unless required by applicable law or agreed to in writing, software
// distributed under the License is distributed on an "AS IS" BASIS,
// WITHOUT WARRANTIES OR CONDITIONS OF ANY KIND, either express or implied.
// See the License for the specific language governing permissions and
// limitations under the License.

package sfu

import (
	"errors"
	"fmt"
	"math"
	"math/rand"
	"strings"
	"sync"
	"time"

	"github.com/pion/rtp"
	"github.com/pion/webrtc/v3"
	"go.uber.org/zap/zapcore"

	"github.com/livekit/protocol/logger"

	"github.com/livekit/livekit-server/pkg/sfu/buffer"
	"github.com/livekit/livekit-server/pkg/sfu/codecmunger"
	dd "github.com/livekit/livekit-server/pkg/sfu/rtpextension/dependencydescriptor"
	"github.com/livekit/livekit-server/pkg/sfu/videolayerselector"
	"github.com/livekit/livekit-server/pkg/sfu/videolayerselector/temporallayerselector"
)

// Forwarder
const (
	FlagPauseOnDowngrade  = true
	FlagFilterRTX         = false
	FlagFilterRTXLayers   = true
	TransitionCostSpatial = 10

	ResumeBehindThresholdSeconds      = float64(0.2)   // 200ms
	ResumeBehindHighThresholdSeconds  = float64(2.0)   // 2 seconds
	LayerSwitchBehindThresholdSeconds = float64(0.05)  // 50ms
	SwitchAheadThresholdSeconds       = float64(0.025) // 25ms
)

// -------------------------------------------------------------------

type VideoPauseReason int

const (
	VideoPauseReasonNone VideoPauseReason = iota
	VideoPauseReasonMuted
	VideoPauseReasonPubMuted
	VideoPauseReasonFeedDry
	VideoPauseReasonBandwidth
)

func (v VideoPauseReason) String() string {
	switch v {
	case VideoPauseReasonNone:
		return "NONE"
	case VideoPauseReasonMuted:
		return "MUTED"
	case VideoPauseReasonPubMuted:
		return "PUB_MUTED"
	case VideoPauseReasonFeedDry:
		return "FEED_DRY"
	case VideoPauseReasonBandwidth:
		return "BANDWIDTH"
	default:
		return fmt.Sprintf("%d", int(v))
	}
}

// -------------------------------------------------------------------

type VideoAllocation struct {
	PauseReason         VideoPauseReason
	IsDeficient         bool
	BandwidthRequested  int64
	BandwidthDelta      int64
	BandwidthNeeded     int64
	Bitrates            Bitrates
	TargetLayer         buffer.VideoLayer
	RequestLayerSpatial int32
	MaxLayer            buffer.VideoLayer
	DistanceToDesired   float64
}

func (v *VideoAllocation) String() string {
	return fmt.Sprintf("VideoAllocation{pause: %s, def: %+v, bwr: %d, del: %d, bwn: %d, rates: %+v, target: %s, req: %d, max: %s, dist: %0.2f}",
		v.PauseReason,
		v.IsDeficient,
		v.BandwidthRequested,
		v.BandwidthDelta,
		v.BandwidthNeeded,
		v.Bitrates,
		v.TargetLayer,
		v.RequestLayerSpatial,
		v.MaxLayer,
		v.DistanceToDesired,
	)
}

func (v *VideoAllocation) MarshalLogObject(e zapcore.ObjectEncoder) error {
	if v == nil {
		return nil
	}

	e.AddString("PauseReason", v.PauseReason.String())
	e.AddBool("IsDeficient", v.IsDeficient)
	e.AddInt64("BandwidthRquested", v.BandwidthRequested)
	e.AddInt64("BandwidthDelta", v.BandwidthDelta)
	e.AddInt64("BandwidthNeeded", v.BandwidthNeeded)
	e.AddReflected("Bitrates", v.Bitrates)
	e.AddReflected("TargetLayer", v.TargetLayer)
	e.AddInt32("RequestLayerSpatial", v.RequestLayerSpatial)
	e.AddReflected("MaxLayer", v.MaxLayer)
	e.AddFloat64("DistanceToDesired", v.DistanceToDesired)
	return nil
}

var (
	VideoAllocationDefault = VideoAllocation{
		PauseReason:         VideoPauseReasonFeedDry, // start with no feed till feed is seen
		TargetLayer:         buffer.InvalidLayer,
		RequestLayerSpatial: buffer.InvalidLayerSpatial,
		MaxLayer:            buffer.InvalidLayer,
	}
)

// -------------------------------------------------------------------

type VideoAllocationProvisional struct {
	muted           bool
	pubMuted        bool
	maxSeenLayer    buffer.VideoLayer
	availableLayers []int32
	bitrates        Bitrates
	maxLayer        buffer.VideoLayer
	currentLayer    buffer.VideoLayer
	allocatedLayer  buffer.VideoLayer
}

// -------------------------------------------------------------------

type VideoTransition struct {
	From           buffer.VideoLayer
	To             buffer.VideoLayer
	BandwidthDelta int64
}

func (v *VideoTransition) String() string {
	return fmt.Sprintf("VideoTransition{from: %s, to: %s, del: %d}", v.From, v.To, v.BandwidthDelta)
}

func (v *VideoTransition) MarshalLogObject(e zapcore.ObjectEncoder) error {
	if v == nil {
		return nil
	}

	e.AddReflected("From", v.From)
	e.AddReflected("To", v.To)
	e.AddInt64("BandwidthDelta", v.BandwidthDelta)
	return nil
}

// -------------------------------------------------------------------

type TranslationParams struct {
	shouldDrop         bool
	isResuming         bool
	isSwitching        bool
	rtp                TranslationParamsRTP
	eof                *SnTs
	ddBytes            []byte
	incomingHeaderSize int
	codecBytes         []byte
	marker             bool
}

// -------------------------------------------------------------------

type ForwarderState struct {
	Started               bool
	ReferenceLayerSpatial int32
	PreStartTime          time.Time
	ExtFirstTS            uint64
	DummyStartTSOffset    uint64
	RTP                   RTPMungerState
	Codec                 interface{}
}

func (f ForwarderState) String() string {
	codecString := ""
	switch codecState := f.Codec.(type) {
	case codecmunger.VP8State:
		codecString = codecState.String()
	}
	return fmt.Sprintf("ForwarderState{started: %v, referenceLayerSpatial: %d, preStartTime: %s, extFirstTS: %d, dummyStartTSOffset: %d, rtp: %s, codec: %s}",
		f.Started,
		f.ReferenceLayerSpatial,
		f.PreStartTime.String(),
		f.ExtFirstTS,
		f.DummyStartTSOffset,
		f.RTP.String(),
		codecString,
	)
}

// -------------------------------------------------------------------

type refInfo struct {
	senderReport    *buffer.RTCPSenderReportData
	tsOffset        uint64
	isTSOffsetValid bool
}

func (r refInfo) MarshalLogObject(e zapcore.ObjectEncoder) error {
	e.AddObject("senderReport", r.senderReport)
	e.AddUint64("tsOffset", r.tsOffset)
	e.AddBool("isTSOffsetValid", r.isTSOffsetValid)
	return nil
}

// -------------------------------------------------------------------

type wrappedRefInfoLogger struct {
	*Forwarder
}

func (w wrappedRefInfoLogger) MarshalLogObject(e zapcore.ObjectEncoder) error {
	for i, refInfo := range w.Forwarder.refInfos {
		e.AddObject(fmt.Sprintf("%d", i), refInfo)
	}

	return nil
}

// -------------------------------------------------------------------

type Forwarder struct {
	lock                    sync.RWMutex
	codec                   webrtc.RTPCodecCapability
	kind                    webrtc.RTPCodecType
	logger                  logger.Logger
	skipReferenceTS         bool
	getExpectedRTPTimestamp func(at time.Time) (uint64, error)

	muted                 bool
	pubMuted              bool
	resumeBehindThreshold float64

	started                 bool
	preStartTime            time.Time
	extFirstTS              uint64
	lastSSRC                uint32
	lastSwitchExtIncomingTS uint64
	referenceLayerSpatial   int32
	dummyStartTSOffset      uint64
	refInfos                [buffer.DefaultMaxLayerSpatial + 1]refInfo
	refIsSVC                bool

	provisional *VideoAllocationProvisional

	lastAllocation VideoAllocation

	rtpMunger *RTPMunger

	vls videolayerselector.VideoLayerSelector

	codecMunger codecmunger.CodecMunger
}

func NewForwarder(
	kind webrtc.RTPCodecType,
	logger logger.Logger,
	skipReferenceTS bool,
	getExpectedRTPTimestamp func(at time.Time) (uint64, error),
) *Forwarder {
	f := &Forwarder{
		kind:                    kind,
		logger:                  logger,
		skipReferenceTS:         skipReferenceTS,
		getExpectedRTPTimestamp: getExpectedRTPTimestamp,
		referenceLayerSpatial:   buffer.InvalidLayerSpatial,
		lastAllocation:          VideoAllocationDefault,
		rtpMunger:               NewRTPMunger(logger),
		vls:                     videolayerselector.NewNull(logger),
		codecMunger:             codecmunger.NewNull(logger),
	}

	if f.kind == webrtc.RTPCodecTypeVideo {
		f.vls.SetMaxTemporal(buffer.DefaultMaxLayerTemporal)
	}
	return f
}

func (f *Forwarder) SetMaxPublishedLayer(maxPublishedLayer int32) bool {
	f.lock.Lock()
	defer f.lock.Unlock()

	existingMaxSeen := f.vls.GetMaxSeen()
	if maxPublishedLayer <= existingMaxSeen.Spatial {
		return false
	}

	f.vls.SetMaxSeenSpatial(maxPublishedLayer)
	f.logger.Debugw("setting max published layer", "layer", maxPublishedLayer)
	return true
}

func (f *Forwarder) SetMaxTemporalLayerSeen(maxTemporalLayerSeen int32) bool {
	f.lock.Lock()
	defer f.lock.Unlock()

	existingMaxSeen := f.vls.GetMaxSeen()
	if maxTemporalLayerSeen <= existingMaxSeen.Temporal {
		return false
	}

	f.vls.SetMaxSeenTemporal(maxTemporalLayerSeen)
	f.logger.Debugw("setting max temporal layer seen", "maxTemporalLayerSeen", maxTemporalLayerSeen)
	return true
}

func (f *Forwarder) DetermineCodec(codec webrtc.RTPCodecCapability, extensions []webrtc.RTPHeaderExtensionParameter) {
	f.lock.Lock()
	defer f.lock.Unlock()

	if f.codec.MimeType != "" {
		return
	}
	f.codec = codec

	ddAvailable := func(exts []webrtc.RTPHeaderExtensionParameter) bool {
		for _, ext := range exts {
			if ext.URI == dd.ExtensionURI {
				return true
			}
		}
		return false
	}

	switch strings.ToLower(codec.MimeType) {
	case "video/vp8":
		f.codecMunger = codecmunger.NewVP8FromNull(f.codecMunger, f.logger)
		if f.vls != nil {
			f.vls = videolayerselector.NewSimulcastFromNull(f.vls)
		} else {
			f.vls = videolayerselector.NewSimulcast(f.logger)
		}
		f.vls.SetTemporalLayerSelector(temporallayerselector.NewVP8(f.logger))

	case "video/h264":
		if f.vls != nil {
			f.vls = videolayerselector.NewSimulcastFromNull(f.vls)
		} else {
			f.vls = videolayerselector.NewSimulcast(f.logger)
		}

	case "video/vp9":
		// DD-TODO : we only enable dd layer selector for av1/vp9 now, in the future we can enable it for vp8 too
		isDDAvailable := ddAvailable(extensions)
		if isDDAvailable {
			if f.vls != nil {
				f.vls = videolayerselector.NewDependencyDescriptorFromNull(f.vls)
			} else {
				f.vls = videolayerselector.NewDependencyDescriptor(f.logger)
			}
		} else {
			if f.vls != nil {
				f.vls = videolayerselector.NewVP9FromNull(f.vls)
			} else {
				f.vls = videolayerselector.NewVP9(f.logger)
			}
		}
		// SVC-TODO: Support for VP9 simulcast. When DD is not available, have to pick selector based on VP9 SVC or Simulcast

	case "video/av1":
		// DD-TODO : we only enable dd layer selector for av1/vp9 now, in the future we can enable it for vp8 too
		isDDAvailable := ddAvailable(extensions)
		if isDDAvailable {
			if f.vls != nil {
				f.vls = videolayerselector.NewDependencyDescriptorFromNull(f.vls)
			} else {
				f.vls = videolayerselector.NewDependencyDescriptor(f.logger)
			}
		} else {
			if f.vls != nil {
				f.vls = videolayerselector.NewSimulcastFromNull(f.vls)
			} else {
				f.vls = videolayerselector.NewSimulcast(f.logger)
			}
		}
		// SVC-TODO: Support for AV1 Simulcast
	}
}

func (f *Forwarder) GetState() ForwarderState {
	f.lock.RLock()
	defer f.lock.RUnlock()

	if !f.started {
		return ForwarderState{}
	}

	return ForwarderState{
		Started:               f.started,
		ReferenceLayerSpatial: f.referenceLayerSpatial,
		PreStartTime:          f.preStartTime,
		ExtFirstTS:            f.extFirstTS,
		DummyStartTSOffset:    f.dummyStartTSOffset,
		RTP:                   f.rtpMunger.GetLast(),
		Codec:                 f.codecMunger.GetState(),
	}
}

func (f *Forwarder) SeedState(state ForwarderState) {
	if !state.Started {
		return
	}

	f.lock.Lock()
	defer f.lock.Unlock()

	f.rtpMunger.SeedLast(state.RTP)
	f.codecMunger.SeedState(state.Codec)

	f.started = true
	f.referenceLayerSpatial = state.ReferenceLayerSpatial
	f.preStartTime = state.PreStartTime
	f.extFirstTS = state.ExtFirstTS
	f.dummyStartTSOffset = state.DummyStartTSOffset
}

func (f *Forwarder) Mute(muted bool, isSubscribeMutable bool) bool {
	f.lock.Lock()
	defer f.lock.Unlock()

	if f.muted == muted {
		return false
	}

	// Do not mute when paused due to bandwidth limitation.
	// There are two issues
	//   1. Muting means probing cannot happen on this track.
	//   2. Muting also triggers notification to publisher about layers this forwarder needs.
	//      If this forwarder does not need any layer, publisher could turn off all layers.
	// So, muting could lead to not being able to restart the track.
	// To avoid that, ignore mute when paused due to bandwidth limitations.
	//
	// NOTE: The above scenario refers to mute getting triggered due
	// to video stream visibility changes. When a stream is paused, it is possible
	// that the receiver hides the video tile triggering subscription mute.
	// The work around here to ignore mute does ignore an intentional mute.
	// It could result in some bandwidth consumed for stream without visibility in
	// the case of intentional mute.
	if muted && !isSubscribeMutable {
		f.logger.Debugw("ignoring forwarder mute, paused due to congestion")
		return false
	}

	f.logger.Debugw("setting forwarder mute", "muted", muted)
	f.muted = muted

	// resync when muted so that sequence numbers do not jump on unmute
	if muted {
		f.resyncLocked()
	}

	return true
}

func (f *Forwarder) IsMuted() bool {
	f.lock.RLock()
	defer f.lock.RUnlock()

	return f.muted
}

func (f *Forwarder) PubMute(pubMuted bool) bool {
	f.lock.Lock()
	defer f.lock.Unlock()

	if f.pubMuted == pubMuted {
		return false
	}

	f.logger.Debugw("setting forwarder pub mute", "muted", pubMuted)
	f.pubMuted = pubMuted

	// resync when pub muted so that sequence numbers do not jump on unmute
	if pubMuted {
		f.resyncLocked()
	}
	return true
}

func (f *Forwarder) IsPubMuted() bool {
	f.lock.RLock()
	defer f.lock.RUnlock()

	return f.pubMuted
}

func (f *Forwarder) IsAnyMuted() bool {
	f.lock.RLock()
	defer f.lock.RUnlock()

	return f.muted || f.pubMuted
}

func (f *Forwarder) SetMaxSpatialLayer(spatialLayer int32) (bool, buffer.VideoLayer) {
	f.lock.Lock()
	defer f.lock.Unlock()

	if f.kind == webrtc.RTPCodecTypeAudio {
		return false, buffer.InvalidLayer
	}

	existingMax := f.vls.GetMax()
	if spatialLayer == existingMax.Spatial {
		return false, existingMax
	}

	f.logger.Debugw("setting max spatial layer", "layer", spatialLayer)
	f.vls.SetMaxSpatial(spatialLayer)
	return true, f.vls.GetMax()
}

func (f *Forwarder) SetMaxTemporalLayer(temporalLayer int32) (bool, buffer.VideoLayer) {
	f.lock.Lock()
	defer f.lock.Unlock()

	if f.kind == webrtc.RTPCodecTypeAudio {
		return false, buffer.InvalidLayer
	}

	existingMax := f.vls.GetMax()
	if temporalLayer == existingMax.Temporal {
		return false, existingMax
	}

	f.logger.Debugw("setting max temporal layer", "layer", temporalLayer)
	f.vls.SetMaxTemporal(temporalLayer)
	return true, f.vls.GetMax()
}

func (f *Forwarder) MaxLayer() buffer.VideoLayer {
	f.lock.RLock()
	defer f.lock.RUnlock()

	return f.vls.GetMax()
}

func (f *Forwarder) CurrentLayer() buffer.VideoLayer {
	f.lock.RLock()
	defer f.lock.RUnlock()

	return f.vls.GetCurrent()
}

func (f *Forwarder) TargetLayer() buffer.VideoLayer {
	f.lock.RLock()
	defer f.lock.RUnlock()

	return f.vls.GetTarget()
}

func (f *Forwarder) GetMaxSubscribedSpatial() int32 {
	f.lock.RLock()
	defer f.lock.RUnlock()

	layer := buffer.InvalidLayerSpatial // covers muted case
	if !f.muted {
		layer = f.vls.GetMax().Spatial

		// If current is higher, mark the current layer as max subscribed layer
		// to prevent the current layer from stopping before forwarder switches
		// to the new and lower max layer,
		if layer < f.vls.GetCurrent().Spatial {
			layer = f.vls.GetCurrent().Spatial
		}
	}

	return layer
}

func (f *Forwarder) getRefLayer() (int32, int32) {
	if f.lastSSRC == 0 {
		return buffer.InvalidLayerSpatial, buffer.InvalidLayerSpatial
	}

	if f.kind == webrtc.RTPCodecTypeAudio {
		return 0, 0
	}

	currentLayerSpatial := f.vls.GetCurrent().Spatial
	if currentLayerSpatial < 0 || currentLayerSpatial > buffer.DefaultMaxLayerSpatial {
		return buffer.InvalidLayerSpatial, buffer.InvalidLayerSpatial
	}

	if f.refIsSVC {
		return 0, currentLayerSpatial
	}

	return currentLayerSpatial, currentLayerSpatial
}

func (f *Forwarder) SetRefSenderReport(isSVC bool, layer int32, srData *buffer.RTCPSenderReportData) {
	f.lock.Lock()
	defer f.lock.Unlock()

	f.refIsSVC = isSVC
	refLayer, _ := f.getRefLayer()
	if layer >= 0 && int(layer) < len(f.refInfos) {
		f.refInfos[layer] = refInfo{srData, 0, false}
		if layer == refLayer && srData.RTPTimestampExt >= f.lastSwitchExtIncomingTS {
			f.refInfos[layer].tsOffset = f.rtpMunger.GetTSOffset()
			f.refInfos[layer].isTSOffsetValid = true
		}
	}
}

func (f *Forwarder) clearRefSenderReportsLocked() {
	// On (re)start of fowarding, clear any old publisher sender reports.
	// This is done to prevent use of potentially stale publisher sender reports.
	//
	// It is possible to implement mute using pause/unpause
	// which can be implemented using replaceTrack(null)/replaceTrack(track).
	// In those cases, the RTP time stamp may not jump across
	// the mute/pause valley (for the time it is replaced with null track).
	// So, relying on a report that happened before unmute/unpause
	// could result in incorrect RTCP sender report on subscriber side.
	//
	// It could happen like this
	//   1. Normal operation: publisher sending sender reports and
	//      suscribers use reports from publisher to calculate and send
	//      RTCP sender report.
	//   2. Publisher pauses: there are no more reports.
	//   3. When paused, subscriber can still use the publisher side sender
	//      report to send reports. Although the time since last publisher
	//      sender report is increasing, the reports would still be correct
	//      as they referencing a previous (albeit older) correct report.
	//   4. Publisher unpauses after 20 seconds. But, it may not have advanced
	//      RTP Timestamp by that much. Let us say, it advances only by 5 seconds.
	//   5. When subscriber starts forwarding packets, it will calculate
	//      a new time stamp offset to adjust to the new time stamp of publisher.
	//   6. But, when that same offset is used on an old publisher sender report
	//      (i. e. a report from before the pause), the subscriber side sender
	//      reports jumps ahead in time by 15 seconds.
	//
	// By clearing sender report on (re)start of a stream, subscribers will wait for a fresh report
	// after unmute to send sender report.
	for layer := int32(0); layer < buffer.DefaultMaxLayerSpatial+1; layer++ {
		f.refInfos[layer] = refInfo{nil, 0, false}
	}
}

func (f *Forwarder) GetSenderReportParams() (int32, uint64, *buffer.RTCPSenderReportData) {
	f.lock.RLock()
	defer f.lock.RUnlock()

	refLayer, currentLayerSpatial := f.getRefLayer()
	if refLayer == buffer.InvalidLayerSpatial || !f.refInfos[refLayer].isTSOffsetValid {
		return buffer.InvalidLayerSpatial, 0, nil
	}

	return currentLayerSpatial, f.refInfos[refLayer].tsOffset, f.refInfos[refLayer].senderReport
}

func (f *Forwarder) isDeficientLocked() bool {
	return f.lastAllocation.IsDeficient
}

func (f *Forwarder) IsDeficient() bool {
	f.lock.RLock()
	defer f.lock.RUnlock()

	return f.isDeficientLocked()
}

func (f *Forwarder) PauseReason() VideoPauseReason {
	f.lock.RLock()
	defer f.lock.RUnlock()

	return f.lastAllocation.PauseReason
}

func (f *Forwarder) BandwidthRequested(brs Bitrates) int64 {
	f.lock.RLock()
	defer f.lock.RUnlock()

	return getBandwidthNeeded(brs, f.vls.GetTarget(), f.lastAllocation.BandwidthRequested)
}

func (f *Forwarder) DistanceToDesired(availableLayers []int32, brs Bitrates) float64 {
	f.lock.RLock()
	defer f.lock.RUnlock()

	return getDistanceToDesired(
		f.muted,
		f.pubMuted,
		f.vls.GetMaxSeen(),
		availableLayers,
		brs,
		f.vls.GetTarget(),
		f.vls.GetMax(),
	)
}

func (f *Forwarder) GetOptimalBandwidthNeeded(brs Bitrates) int64 {
	f.lock.RLock()
	defer f.lock.RUnlock()

	return getOptimalBandwidthNeeded(f.muted, f.pubMuted, f.vls.GetMaxSeen().Spatial, brs, f.vls.GetMax())
}

func (f *Forwarder) AllocateOptimal(availableLayers []int32, brs Bitrates, allowOvershoot bool) VideoAllocation {
	f.lock.Lock()
	defer f.lock.Unlock()

	if f.kind == webrtc.RTPCodecTypeAudio {
		return f.lastAllocation
	}

	maxLayer := f.vls.GetMax()
	maxSeenLayer := f.vls.GetMaxSeen()
	currentLayer := f.vls.GetCurrent()
	requestSpatial := f.vls.GetRequestSpatial()
	alloc := VideoAllocation{
		PauseReason:         VideoPauseReasonNone,
		Bitrates:            brs,
		TargetLayer:         buffer.InvalidLayer,
		RequestLayerSpatial: requestSpatial,
		MaxLayer:            maxLayer,
	}
	optimalBandwidthNeeded := getOptimalBandwidthNeeded(f.muted, f.pubMuted, maxSeenLayer.Spatial, brs, maxLayer)
	if optimalBandwidthNeeded == 0 {
		alloc.PauseReason = VideoPauseReasonFeedDry
	}
	alloc.BandwidthNeeded = optimalBandwidthNeeded

	getMaxTemporal := func() int32 {
		maxTemporal := maxLayer.Temporal
		if maxSeenLayer.Temporal != buffer.InvalidLayerTemporal && maxSeenLayer.Temporal < maxTemporal {
			maxTemporal = maxSeenLayer.Temporal
		}
		return maxTemporal
	}

	opportunisticAlloc := func() {
		// opportunistically latch on to anything
		maxSpatial := maxLayer.Spatial
		if allowOvershoot && f.vls.IsOvershootOkay() && maxSeenLayer.Spatial > maxSpatial {
			maxSpatial = maxSeenLayer.Spatial
		}

		alloc.TargetLayer = buffer.VideoLayer{
			Spatial:  int32(math.Min(float64(maxSeenLayer.Spatial), float64(maxSpatial))),
			Temporal: getMaxTemporal(),
		}
	}

	switch {
	case !maxLayer.IsValid() || maxSeenLayer.Spatial == buffer.InvalidLayerSpatial:
		// nothing to do when max layers are not valid OR max published layer is invalid

	case f.muted:
		alloc.PauseReason = VideoPauseReasonMuted

	case f.pubMuted:
		alloc.PauseReason = VideoPauseReasonPubMuted

	default:
		// lots of different events could end up here
		//   1. Publisher side layer resuming/stopping
		//   2. Bitrate becoming available
		//   3. New max published spatial layer or max temporal layer seen
		//   4. Subscriber layer changes
		//
		// to handle all of the above
		//   1. Find highest that can be requested - takes into account available layers and overshoot.
		//      This should catch scenarios like layers resuming/stopping.
		//   2. If current is a valid layer, check against currently available layers and continue at current
		//      if possible. Else, choose the highest available layer as the next target.
		//   3. If current is not valid, set next target to be opportunistic.
		maxLayerSpatialLimit := int32(math.Min(float64(maxLayer.Spatial), float64(maxSeenLayer.Spatial)))
		highestAvailableLayer := buffer.InvalidLayerSpatial
		requestLayerSpatial := buffer.InvalidLayerSpatial
		for _, al := range availableLayers {
			if al > requestLayerSpatial && al <= maxLayerSpatialLimit {
				requestLayerSpatial = al
			}
			if al > highestAvailableLayer {
				highestAvailableLayer = al
			}
		}
		if requestLayerSpatial == buffer.InvalidLayerSpatial && highestAvailableLayer != buffer.InvalidLayerSpatial && allowOvershoot && f.vls.IsOvershootOkay() {
			requestLayerSpatial = highestAvailableLayer
		}

		if currentLayer.IsValid() {
			if (requestLayerSpatial == requestSpatial && currentLayer.Spatial == requestSpatial) || requestLayerSpatial == buffer.InvalidLayerSpatial {
				// 1. current is locked to desired, stay there
				// OR
				// 2. feed may be dry, let it continue at current layer if valid.
				// covers the cases of
				//   1. mis-detection of layer stop - can continue streaming
				//   2. current layer resuming - can latch on when it starts
				alloc.TargetLayer = buffer.VideoLayer{
					Spatial:  currentLayer.Spatial,
					Temporal: getMaxTemporal(),
				}
			} else {
				// current layer has stopped, switch to highest available
				alloc.TargetLayer = buffer.VideoLayer{
					Spatial:  requestLayerSpatial,
					Temporal: getMaxTemporal(),
				}
			}
			alloc.RequestLayerSpatial = alloc.TargetLayer.Spatial
		} else {
			// opportunistically latch on to anything
			opportunisticAlloc()
			if requestLayerSpatial == buffer.InvalidLayerSpatial {
				alloc.RequestLayerSpatial = maxLayerSpatialLimit
			} else {
				alloc.RequestLayerSpatial = requestLayerSpatial
			}
		}
	}

	if !alloc.TargetLayer.IsValid() {
		alloc.TargetLayer = buffer.InvalidLayer
		alloc.RequestLayerSpatial = buffer.InvalidLayerSpatial
	}
	if alloc.TargetLayer.IsValid() {
		alloc.BandwidthRequested = optimalBandwidthNeeded
	}
	alloc.BandwidthDelta = alloc.BandwidthRequested - getBandwidthNeeded(brs, f.vls.GetTarget(), f.lastAllocation.BandwidthRequested)
	alloc.DistanceToDesired = getDistanceToDesired(
		f.muted,
		f.pubMuted,
		f.vls.GetMaxSeen(),
		availableLayers,
		brs,
		alloc.TargetLayer,
		f.vls.GetMax(),
	)

	return f.updateAllocation(alloc, "optimal")
}

func (f *Forwarder) ProvisionalAllocatePrepare(availableLayers []int32, bitrates Bitrates) {
	f.lock.Lock()
	defer f.lock.Unlock()

	f.provisional = &VideoAllocationProvisional{
		allocatedLayer: buffer.InvalidLayer,
		muted:          f.muted,
		pubMuted:       f.pubMuted,
		maxSeenLayer:   f.vls.GetMaxSeen(),
		bitrates:       bitrates,
		maxLayer:       f.vls.GetMax(),
		currentLayer:   f.vls.GetCurrent(),
	}

	f.provisional.availableLayers = make([]int32, len(availableLayers))
	copy(f.provisional.availableLayers, availableLayers)
}

func (f *Forwarder) ProvisionalAllocateReset() {
	f.lock.Lock()
	defer f.lock.Unlock()

	f.provisional.allocatedLayer = buffer.InvalidLayer
}

func (f *Forwarder) ProvisionalAllocate(availableChannelCapacity int64, layer buffer.VideoLayer, allowPause bool, allowOvershoot bool) (bool, int64) {
	f.lock.Lock()
	defer f.lock.Unlock()

	if f.provisional.muted ||
		f.provisional.pubMuted ||
		f.provisional.maxSeenLayer.Spatial == buffer.InvalidLayerSpatial ||
		!f.provisional.maxLayer.IsValid() ||
		((!allowOvershoot || !f.vls.IsOvershootOkay()) && layer.GreaterThan(f.provisional.maxLayer)) {
		return false, 0
	}

	requiredBitrate := f.provisional.bitrates[layer.Spatial][layer.Temporal]
	if requiredBitrate == 0 {
		return false, 0
	}

	alreadyAllocatedBitrate := int64(0)
	if f.provisional.allocatedLayer.IsValid() {
		alreadyAllocatedBitrate = f.provisional.bitrates[f.provisional.allocatedLayer.Spatial][f.provisional.allocatedLayer.Temporal]
	}

	// a layer under maximum fits, take it
	if !layer.GreaterThan(f.provisional.maxLayer) && requiredBitrate <= (availableChannelCapacity+alreadyAllocatedBitrate) {
		f.provisional.allocatedLayer = layer
		return true, requiredBitrate - alreadyAllocatedBitrate
	}

	//
	// Given layer does not fit.
	//
	// Could be one of
	//  1. a layer below maximum that does not fit
	//  2. a layer above maximum which may or may not fit, but overshoot is allowed.
	// In any of those cases, take the lowest possible layer if pause is not allowed
	//
	if !allowPause && (!f.provisional.allocatedLayer.IsValid() || !layer.GreaterThan(f.provisional.allocatedLayer)) {
		f.provisional.allocatedLayer = layer
		return true, requiredBitrate - alreadyAllocatedBitrate
	}

	return false, 0
}

func (f *Forwarder) ProvisionalAllocateGetCooperativeTransition(allowOvershoot bool) (VideoTransition, []int32, Bitrates) {
	//
	// This is called when a track needs a change (could be mute/unmute, subscribed layers changed, published layers changed)
	// when channel is congested.
	//
	// The goal is to provide a co-operative transition. Co-operative stream allocation aims to keep all the streams active
	// as much as possible.
	//
	// When channel is congested, effecting a transition which will consume more bits will lead to more congestion.
	// So, this routine does the following
	//   1. When muting, it is not going to increase consumption.
	//   2. If the stream is currently active and the transition needs more bits (higher layers = more bits), do not make the up move.
	//      The higher layer requirement could be due to a new published layer becoming available or subscribed layers changing.
	//   3. If the new target layers are lower than current target, take the move down and save bits.
	//   4. If not currently streaming, find the minimum layers that can unpause the stream.
	//
	// To summarize, co-operative streaming means
	//   - Try to keep tracks streaming, i.e. no pauses at the expense of some streams not being at optimal layers
	//   - Do not make an upgrade as it could affect other tracks
	//
	f.lock.Lock()
	defer f.lock.Unlock()

	existingTargetLayer := f.vls.GetTarget()
	if f.provisional.muted || f.provisional.pubMuted {
		f.provisional.allocatedLayer = buffer.InvalidLayer
		return VideoTransition{
			From:           existingTargetLayer,
			To:             f.provisional.allocatedLayer,
			BandwidthDelta: -getBandwidthNeeded(f.provisional.bitrates, existingTargetLayer, f.lastAllocation.BandwidthRequested),
		}, f.provisional.availableLayers, f.provisional.bitrates
	}

	// check if we should preserve current target
	if existingTargetLayer.IsValid() {
		// what is the highest that is available
		maximalLayer := buffer.InvalidLayer
		maximalBandwidthRequired := int64(0)
		for s := f.provisional.maxLayer.Spatial; s >= 0; s-- {
			for t := f.provisional.maxLayer.Temporal; t >= 0; t-- {
				if f.provisional.bitrates[s][t] != 0 {
					maximalLayer = buffer.VideoLayer{Spatial: s, Temporal: t}
					maximalBandwidthRequired = f.provisional.bitrates[s][t]
					break
				}
			}

			if maximalBandwidthRequired != 0 {
				break
			}
		}

		if maximalLayer.IsValid() {
			if !existingTargetLayer.GreaterThan(maximalLayer) && f.provisional.bitrates[existingTargetLayer.Spatial][existingTargetLayer.Temporal] != 0 {
				// currently streaming and maybe wanting an upgrade (existingTargetLayer <= maximalLayer),
				// just preserve current target in the cooperative scheme of things
				f.provisional.allocatedLayer = existingTargetLayer
				return VideoTransition{
					From:           existingTargetLayer,
					To:             existingTargetLayer,
					BandwidthDelta: 0,
				}, f.provisional.availableLayers, f.provisional.bitrates
			}

			if existingTargetLayer.GreaterThan(maximalLayer) {
				// maximalLayer < existingTargetLayer, make the down move
				f.provisional.allocatedLayer = maximalLayer
				return VideoTransition{
					From:           existingTargetLayer,
					To:             maximalLayer,
					BandwidthDelta: maximalBandwidthRequired - getBandwidthNeeded(f.provisional.bitrates, existingTargetLayer, f.lastAllocation.BandwidthRequested),
				}, f.provisional.availableLayers, f.provisional.bitrates
			}
		}
	}

	findNextLayer := func(
		minSpatial, maxSpatial int32,
		minTemporal, maxTemporal int32,
	) (buffer.VideoLayer, int64) {
		layers := buffer.InvalidLayer
		bw := int64(0)
		for s := minSpatial; s <= maxSpatial; s++ {
			for t := minTemporal; t <= maxTemporal; t++ {
				if f.provisional.bitrates[s][t] != 0 {
					layers = buffer.VideoLayer{Spatial: s, Temporal: t}
					bw = f.provisional.bitrates[s][t]
					break
				}
			}

			if bw != 0 {
				break
			}
		}

		return layers, bw
	}

	targetLayer := buffer.InvalidLayer
	bandwidthRequired := int64(0)
	if !existingTargetLayer.IsValid() {
		// currently not streaming, find minimal
		// NOTE: a layer in feed could have paused and there could be other options than going back to minimal,
		// but the cooperative scheme knocks things back to minimal
		targetLayer, bandwidthRequired = findNextLayer(
			0, f.provisional.maxLayer.Spatial,
			0, f.provisional.maxLayer.Temporal,
		)

		// could not find a minimal layer, overshoot if allowed
		if bandwidthRequired == 0 && f.provisional.maxLayer.IsValid() && allowOvershoot && f.vls.IsOvershootOkay() {
			targetLayer, bandwidthRequired = findNextLayer(
				f.provisional.maxLayer.Spatial+1, buffer.DefaultMaxLayerSpatial,
				0, buffer.DefaultMaxLayerTemporal,
			)
		}
	}

	// if nothing available, just leave target at current to enable opportunistic forwarding in case current resumes
	if !targetLayer.IsValid() {
		targetLayer = f.provisional.currentLayer
		if targetLayer.IsValid() {
			bandwidthRequired = f.provisional.bitrates[targetLayer.Spatial][targetLayer.Temporal]
		}
	}

	f.provisional.allocatedLayer = targetLayer
	return VideoTransition{
		From:           f.vls.GetTarget(),
		To:             targetLayer,
		BandwidthDelta: bandwidthRequired - getBandwidthNeeded(f.provisional.bitrates, existingTargetLayer, f.lastAllocation.BandwidthRequested),
	}, f.provisional.availableLayers, f.provisional.bitrates
}

func (f *Forwarder) ProvisionalAllocateGetBestWeightedTransition() (VideoTransition, []int32, Bitrates) {
	//
	// This is called when a track needs a change (could be mute/unmute, subscribed layers changed, published layers changed)
	// when channel is congested. This is called on tracks other than the one needing the change. When the track
	// needing the change requires bits, this is called to check if this track can contribute some bits to the pool.
	//
	// The goal is to keep all tracks streaming as much as possible. So, the track that needs a change needs bandwidth to be unpaused.
	//
	// This tries to figure out how much this track can contribute back to the pool to enable the track that needs to be unpaused.
	//   1. Track muted OR feed dry - can contribute everything back in case it was using bandwidth.
	//   2. Look at all possible down transitions from current target and find the best offer.
	//      Best offer is calculated as bandwidth saved moving to a down layer divided by cost.
	//      Cost has two components
	//        a. Transition cost: Spatial layer switch is expensive due to key frame requirement, but temporal layer switch is free.
	//        b. Quality cost: The farther away from desired layers, the higher the quality cost.
	//
	f.lock.Lock()
	defer f.lock.Unlock()

	targetLayer := f.vls.GetTarget()
	if f.provisional.muted || f.provisional.pubMuted {
		f.provisional.allocatedLayer = buffer.InvalidLayer
		return VideoTransition{
			From:           targetLayer,
			To:             f.provisional.allocatedLayer,
			BandwidthDelta: 0 - getBandwidthNeeded(f.provisional.bitrates, targetLayer, f.lastAllocation.BandwidthRequested),
		}, f.provisional.availableLayers, f.provisional.bitrates
	}

	maxReachableLayerTemporal := buffer.InvalidLayerTemporal
	for t := f.provisional.maxLayer.Temporal; t >= 0; t-- {
		for s := f.provisional.maxLayer.Spatial; s >= 0; s-- {
			if f.provisional.bitrates[s][t] != 0 {
				maxReachableLayerTemporal = t
				break
			}
		}
		if maxReachableLayerTemporal != buffer.InvalidLayerTemporal {
			break
		}
	}

	if maxReachableLayerTemporal == buffer.InvalidLayerTemporal {
		// feed has gone dry, just leave target at current to enable opportunistic forwarding in case current resumes.
		// Note that this is giving back bits and opportunistic forwarding resuming might trigger congestion again,
		// but that should be handled by stream allocator.
		f.provisional.allocatedLayer = f.provisional.currentLayer
		return VideoTransition{
			From:           targetLayer,
			To:             f.provisional.allocatedLayer,
			BandwidthDelta: 0 - getBandwidthNeeded(f.provisional.bitrates, targetLayer, f.lastAllocation.BandwidthRequested),
		}, f.provisional.availableLayers, f.provisional.bitrates
	}

	// starting from minimum to target, find transition which gives the best
	// transition taking into account bits saved vs cost of such a transition
	existingBandwidthNeeded := getBandwidthNeeded(f.provisional.bitrates, targetLayer, f.lastAllocation.BandwidthRequested)
	bestLayer := buffer.InvalidLayer
	bestBandwidthDelta := int64(0)
	bestValue := float32(0)
	for s := int32(0); s <= targetLayer.Spatial; s++ {
		for t := int32(0); t <= targetLayer.Temporal; t++ {
			if s == targetLayer.Spatial && t == targetLayer.Temporal {
				break
			}

			bandwidthDelta := int64(math.Max(float64(0), float64(existingBandwidthNeeded-f.provisional.bitrates[s][t])))

			transitionCost := int32(0)
			// SVC-TODO: SVC will need a different cost transition
			if targetLayer.Spatial != s {
				transitionCost = TransitionCostSpatial
			}

			qualityCost := (maxReachableLayerTemporal+1)*(targetLayer.Spatial-s) + (targetLayer.Temporal - t)

			value := float32(0)
			if (transitionCost + qualityCost) != 0 {
				value = float32(bandwidthDelta) / float32(transitionCost+qualityCost)
			}
			if value > bestValue || (value == bestValue && bandwidthDelta > bestBandwidthDelta) {
				bestValue = value
				bestBandwidthDelta = bandwidthDelta
				bestLayer = buffer.VideoLayer{Spatial: s, Temporal: t}
			}
		}
	}

	f.provisional.allocatedLayer = bestLayer
	return VideoTransition{
		From:           targetLayer,
		To:             bestLayer,
		BandwidthDelta: -bestBandwidthDelta,
	}, f.provisional.availableLayers, f.provisional.bitrates
}

func (f *Forwarder) ProvisionalAllocateCommit() VideoAllocation {
	f.lock.Lock()
	defer f.lock.Unlock()

	optimalBandwidthNeeded := getOptimalBandwidthNeeded(
		f.provisional.muted,
		f.provisional.pubMuted,
		f.provisional.maxSeenLayer.Spatial,
		f.provisional.bitrates,
		f.provisional.maxLayer,
	)
	alloc := VideoAllocation{
		BandwidthRequested:  0,
		BandwidthDelta:      0 - getBandwidthNeeded(f.provisional.bitrates, f.vls.GetTarget(), f.lastAllocation.BandwidthRequested),
		Bitrates:            f.provisional.bitrates,
		BandwidthNeeded:     optimalBandwidthNeeded,
		TargetLayer:         f.provisional.allocatedLayer,
		RequestLayerSpatial: f.provisional.allocatedLayer.Spatial,
		MaxLayer:            f.provisional.maxLayer,
		DistanceToDesired: getDistanceToDesired(
			f.provisional.muted,
			f.provisional.pubMuted,
			f.provisional.maxSeenLayer,
			f.provisional.availableLayers,
			f.provisional.bitrates,
			f.provisional.allocatedLayer,
			f.provisional.maxLayer,
		),
	}

	switch {
	case f.provisional.muted:
		alloc.PauseReason = VideoPauseReasonMuted

	case f.provisional.pubMuted:
		alloc.PauseReason = VideoPauseReasonPubMuted

	case optimalBandwidthNeeded == 0:
		if f.provisional.allocatedLayer.IsValid() {
			// overshoot
			alloc.BandwidthRequested = f.provisional.bitrates[f.provisional.allocatedLayer.Spatial][f.provisional.allocatedLayer.Temporal]
			alloc.BandwidthDelta = alloc.BandwidthRequested - getBandwidthNeeded(f.provisional.bitrates, f.vls.GetTarget(), f.lastAllocation.BandwidthRequested)
		} else {
			alloc.PauseReason = VideoPauseReasonFeedDry

			// leave target at current for opportunistic forwarding
			if f.provisional.currentLayer.IsValid() && f.provisional.currentLayer.Spatial <= f.provisional.maxLayer.Spatial {
				f.provisional.allocatedLayer = f.provisional.currentLayer
				alloc.TargetLayer = f.provisional.allocatedLayer
				alloc.RequestLayerSpatial = alloc.TargetLayer.Spatial
			}
		}

	default:
		if f.provisional.allocatedLayer.IsValid() {
			alloc.BandwidthRequested = f.provisional.bitrates[f.provisional.allocatedLayer.Spatial][f.provisional.allocatedLayer.Temporal]
		}
		alloc.BandwidthDelta = alloc.BandwidthRequested - getBandwidthNeeded(f.provisional.bitrates, f.vls.GetTarget(), f.lastAllocation.BandwidthRequested)

		if f.provisional.allocatedLayer.GreaterThan(f.provisional.maxLayer) ||
			alloc.BandwidthRequested >= getOptimalBandwidthNeeded(
				f.provisional.muted,
				f.provisional.pubMuted,
				f.provisional.maxSeenLayer.Spatial,
				f.provisional.bitrates,
				f.provisional.maxLayer,
			) {
			// could be greater than optimal if overshooting
			alloc.IsDeficient = false
		} else {
			alloc.IsDeficient = true
			if !f.provisional.allocatedLayer.IsValid() {
				alloc.PauseReason = VideoPauseReasonBandwidth
			}
		}
	}

	return f.updateAllocation(alloc, "cooperative")
}

func (f *Forwarder) AllocateNextHigher(availableChannelCapacity int64, availableLayers []int32, brs Bitrates, allowOvershoot bool) (VideoAllocation, bool) {
	f.lock.Lock()
	defer f.lock.Unlock()

	if f.kind == webrtc.RTPCodecTypeAudio {
		return f.lastAllocation, false
	}

	// if not deficient, nothing to do
	if !f.isDeficientLocked() {
		return f.lastAllocation, false
	}

	// if targets are still pending, don't increase
	targetLayer := f.vls.GetTarget()
	if targetLayer.IsValid() && targetLayer != f.vls.GetCurrent() {
		return f.lastAllocation, false
	}

	maxLayer := f.vls.GetMax()
	maxSeenLayer := f.vls.GetMaxSeen()
	optimalBandwidthNeeded := getOptimalBandwidthNeeded(f.muted, f.pubMuted, maxSeenLayer.Spatial, brs, maxLayer)

	alreadyAllocated := int64(0)
	if targetLayer.IsValid() {
		alreadyAllocated = brs[targetLayer.Spatial][targetLayer.Temporal]
	}

	doAllocation := func(
		minSpatial, maxSpatial int32,
		minTemporal, maxTemporal int32,
	) (bool, VideoAllocation, bool) {
		for s := minSpatial; s <= maxSpatial; s++ {
			for t := minTemporal; t <= maxTemporal; t++ {
				bandwidthRequested := brs[s][t]
				if bandwidthRequested == 0 {
					continue
				}

				if (!allowOvershoot || !f.vls.IsOvershootOkay()) && bandwidthRequested-alreadyAllocated > availableChannelCapacity {
					// next higher available layer does not fit, return
					return true, f.lastAllocation, false
				}

				newTargetLayer := buffer.VideoLayer{Spatial: s, Temporal: t}
				alloc := VideoAllocation{
					IsDeficient:         true,
					BandwidthRequested:  bandwidthRequested,
					BandwidthDelta:      bandwidthRequested - alreadyAllocated,
					BandwidthNeeded:     optimalBandwidthNeeded,
					Bitrates:            brs,
					TargetLayer:         newTargetLayer,
					RequestLayerSpatial: newTargetLayer.Spatial,
					MaxLayer:            maxLayer,
					DistanceToDesired: getDistanceToDesired(
						f.muted,
						f.pubMuted,
						maxSeenLayer,
						availableLayers,
						brs,
						newTargetLayer,
						maxLayer,
					),
				}
				if newTargetLayer.GreaterThan(maxLayer) || bandwidthRequested >= optimalBandwidthNeeded {
					alloc.IsDeficient = false
				}

				return true, f.updateAllocation(alloc, "next-higher"), true
			}
		}

		return false, VideoAllocation{}, false
	}

	done := false
	var allocation VideoAllocation
	boosted := false

	// try moving temporal layer up in currently streaming spatial layer
	if targetLayer.IsValid() {
		done, allocation, boosted = doAllocation(
			targetLayer.Spatial, targetLayer.Spatial,
			targetLayer.Temporal+1, maxLayer.Temporal,
		)
		if done {
			return allocation, boosted
		}
	}

	// try moving spatial layer up if temporal layer move up is not available
	done, allocation, boosted = doAllocation(
		targetLayer.Spatial+1, maxLayer.Spatial,
		0, maxLayer.Temporal,
	)
	if done {
		return allocation, boosted
	}

	if allowOvershoot && f.vls.IsOvershootOkay() && maxLayer.IsValid() {
		done, allocation, boosted = doAllocation(
			maxLayer.Spatial+1, buffer.DefaultMaxLayerSpatial,
			0, buffer.DefaultMaxLayerTemporal,
		)
		if done {
			return allocation, boosted
		}
	}

	return f.lastAllocation, false
}

func (f *Forwarder) GetNextHigherTransition(brs Bitrates, allowOvershoot bool) (VideoTransition, bool) {
	f.lock.Lock()
	defer f.lock.Unlock()

	if f.kind == webrtc.RTPCodecTypeAudio {
		return VideoTransition{}, false
	}

	// if not deficient, nothing to do
	if !f.isDeficientLocked() {
		return VideoTransition{}, false
	}

	// if targets are still pending, don't increase
	targetLayer := f.vls.GetTarget()
	if targetLayer.IsValid() && targetLayer != f.vls.GetCurrent() {
		return VideoTransition{}, false
	}

	alreadyAllocated := int64(0)
	if targetLayer.IsValid() {
		alreadyAllocated = brs[targetLayer.Spatial][targetLayer.Temporal]
	}

	findNextHigher := func(
		minSpatial, maxSpatial int32,
		minTemporal, maxTemporal int32,
	) (bool, VideoTransition, bool) {
		for s := minSpatial; s <= maxSpatial; s++ {
			for t := minTemporal; t <= maxTemporal; t++ {
				bandwidthRequested := brs[s][t]
				// traverse till finding a layer requiring more bits.
				// NOTE: it possible that higher temporal layer of lower spatial layer
				//       could use more bits than lower temporal layer of higher spatial layer.
				if bandwidthRequested == 0 || bandwidthRequested < alreadyAllocated {
					continue
				}

				transition := VideoTransition{
					From:           targetLayer,
					To:             buffer.VideoLayer{Spatial: s, Temporal: t},
					BandwidthDelta: bandwidthRequested - alreadyAllocated,
				}

				return true, transition, true
			}
		}

		return false, VideoTransition{}, false
	}

	done := false
	var transition VideoTransition
	isAvailable := false

	// try moving temporal layer up in currently streaming spatial layer
	maxLayer := f.vls.GetMax()
	if targetLayer.IsValid() {
		done, transition, isAvailable = findNextHigher(
			targetLayer.Spatial, targetLayer.Spatial,
			targetLayer.Temporal+1, maxLayer.Temporal,
		)
		if done {
			return transition, isAvailable
		}
	}

	// try moving spatial layer up if temporal layer move up is not available
	done, transition, isAvailable = findNextHigher(
		targetLayer.Spatial+1, maxLayer.Spatial,
		0, maxLayer.Temporal,
	)
	if done {
		return transition, isAvailable
	}

	if allowOvershoot && f.vls.IsOvershootOkay() && maxLayer.IsValid() {
		done, transition, isAvailable = findNextHigher(
			maxLayer.Spatial+1, buffer.DefaultMaxLayerSpatial,
			0, buffer.DefaultMaxLayerTemporal,
		)
		if done {
			return transition, isAvailable
		}
	}

	return VideoTransition{}, false
}

func (f *Forwarder) Pause(availableLayers []int32, brs Bitrates) VideoAllocation {
	f.lock.Lock()
	defer f.lock.Unlock()

	maxLayer := f.vls.GetMax()
	maxSeenLayer := f.vls.GetMaxSeen()
	optimalBandwidthNeeded := getOptimalBandwidthNeeded(f.muted, f.pubMuted, maxSeenLayer.Spatial, brs, maxLayer)
	alloc := VideoAllocation{
		BandwidthRequested:  0,
		BandwidthDelta:      0 - getBandwidthNeeded(brs, f.vls.GetTarget(), f.lastAllocation.BandwidthRequested),
		Bitrates:            brs,
		BandwidthNeeded:     optimalBandwidthNeeded,
		TargetLayer:         buffer.InvalidLayer,
		RequestLayerSpatial: buffer.InvalidLayerSpatial,
		MaxLayer:            maxLayer,
		DistanceToDesired: getDistanceToDesired(
			f.muted,
			f.pubMuted,
			maxSeenLayer,
			availableLayers,
			brs,
			buffer.InvalidLayer,
			maxLayer,
		),
	}

	switch {
	case f.muted:
		alloc.PauseReason = VideoPauseReasonMuted

	case f.pubMuted:
		alloc.PauseReason = VideoPauseReasonPubMuted

	case optimalBandwidthNeeded == 0:
		alloc.PauseReason = VideoPauseReasonFeedDry

	default:
		// pausing due to lack of bandwidth
		alloc.IsDeficient = true
		alloc.PauseReason = VideoPauseReasonBandwidth
	}

	return f.updateAllocation(alloc, "pause")
}

func (f *Forwarder) updateAllocation(alloc VideoAllocation, reason string) VideoAllocation {
	// restrict target temporal to 0 if codec does not support temporal layers
	if alloc.TargetLayer.IsValid() && strings.ToLower(f.codec.MimeType) == "video/h264" {
		alloc.TargetLayer.Temporal = 0
	}

	if alloc.IsDeficient != f.lastAllocation.IsDeficient ||
		alloc.PauseReason != f.lastAllocation.PauseReason ||
		alloc.TargetLayer != f.lastAllocation.TargetLayer ||
		alloc.RequestLayerSpatial != f.lastAllocation.RequestLayerSpatial {
		f.logger.Debugw(fmt.Sprintf("stream allocation: %s", reason), "allocation", &alloc)
	}
	f.lastAllocation = alloc

	f.setTargetLayer(f.lastAllocation.TargetLayer, f.lastAllocation.RequestLayerSpatial)
	if !f.vls.GetTarget().IsValid() {
		f.resyncLocked()
	}

	return f.lastAllocation
}

func (f *Forwarder) setTargetLayer(targetLayer buffer.VideoLayer, requestLayerSpatial int32) {
	f.vls.SetTarget(targetLayer)
	if targetLayer.IsValid() {
		f.vls.SetRequestSpatial(requestLayerSpatial)
	} else {
		f.vls.SetRequestSpatial(buffer.InvalidLayerSpatial)
	}
}

func (f *Forwarder) Resync() {
	f.lock.Lock()
	defer f.lock.Unlock()

	f.resyncLocked()
}

func (f *Forwarder) resyncLocked() {
	f.vls.SetCurrent(buffer.InvalidLayer)
	f.lastSSRC = 0
	if f.pubMuted {
		f.resumeBehindThreshold = ResumeBehindThresholdSeconds
	}
}

func (f *Forwarder) CheckSync() (bool, int32) {
	f.lock.RLock()
	defer f.lock.RUnlock()

	return f.vls.CheckSync()
}

func (f *Forwarder) FilterRTX(nacks []uint16) (filtered []uint16, disallowedLayers [buffer.DefaultMaxLayerSpatial + 1]bool) {
	f.lock.RLock()
	defer f.lock.RUnlock()

	if !FlagFilterRTX {
		filtered = nacks
	} else {
		filtered = f.rtpMunger.FilterRTX(nacks)
	}

	//
	// Curb RTX when deficient for two cases
	//   1. Target layer is lower than current layer. When current hits target, a key frame should flush the decoder.
	//   2. Requested layer is higher than current. Current layer's key frame should have flushed encoder.
	//      Remote might ask for older layer because of its jitter buffer, but let it starve as channel is already congested.
	//
	// Without the curb, when congestion hits, RTX rate could be so high that it further congests the channel.
	//
	if FlagFilterRTXLayers {
		currentLayer := f.vls.GetCurrent()
		targetLayer := f.vls.GetTarget()
		for layer := int32(0); layer < buffer.DefaultMaxLayerSpatial+1; layer++ {
			if f.isDeficientLocked() && (targetLayer.Spatial < currentLayer.Spatial || layer > currentLayer.Spatial) {
				disallowedLayers[layer] = true
			}
		}
	}
	return
}

func (f *Forwarder) GetTranslationParams(extPkt *buffer.ExtPacket, layer int32) (TranslationParams, error) {
	f.lock.Lock()
	defer f.lock.Unlock()

	if f.muted || f.pubMuted {
		return TranslationParams{
			shouldDrop: true,
		}, nil
	}

	switch f.kind {
	case webrtc.RTPCodecTypeAudio:
		return f.getTranslationParamsAudio(extPkt, layer)

	case webrtc.RTPCodecTypeVideo:
		return f.getTranslationParamsVideo(extPkt, layer)
	}

	return TranslationParams{
		shouldDrop: true,
	}, ErrUnknownKind
}

func (f *Forwarder) getRefLayerRTPTimestamp(ts uint32, refLayer, targetLayer int32) (uint32, error) {
	if refLayer < 0 || int(refLayer) > len(f.refInfos) || targetLayer < 0 || int(targetLayer) > len(f.refInfos) {
		return 0, fmt.Errorf("invalid layer(s), refLayer: %d, targetLayer: %d", refLayer, targetLayer)
	}

	if refLayer == targetLayer || f.refIsSVC {
		return ts, nil
	}

	srRef := f.refInfos[refLayer].senderReport
	srTarget := f.refInfos[targetLayer].senderReport
	if srRef == nil || srRef.NTPTimestamp == 0 || srTarget == nil || srTarget.NTPTimestamp == 0 {
		return 0, fmt.Errorf("unavailable layer(s), refLayer: %d, targetLayer: %d", refLayer, targetLayer)
	}

	ntpDiff := srRef.NTPTimestamp.Time().Sub(srTarget.NTPTimestamp.Time())
	rtpDiff := ntpDiff.Nanoseconds() * int64(f.codec.ClockRate) / 1e9

	// calculate other layer's time stamp at the same time as ref layer's NTP time
	normalizedOtherTS := srTarget.RTPTimestamp + uint32(rtpDiff)

	// now both layers' time stamp refer to the same NTP time and the diff is the offset between the layers
	offset := srRef.RTPTimestamp - normalizedOtherTS

	return ts + offset, nil
}

func (f *Forwarder) processSourceSwitch(extPkt *buffer.ExtPacket, layer int32) (*SnTs, error) {
	if !f.started {
		f.started = true
		f.referenceLayerSpatial = layer
		f.rtpMunger.SetLastSnTs(extPkt)
		f.codecMunger.SetLast(extPkt)

		f.clearRefSenderReportsLocked()

		f.logger.Debugw(
			"starting forwarding",
			"sequenceNumber", extPkt.Packet.SequenceNumber,
			"extSequenceNumber", extPkt.ExtSequenceNumber,
			"timestamp", extPkt.Packet.Timestamp,
			"extTimestamp", extPkt.ExtTimestamp,
			"layer", layer,
			"referenceLayerSpatial", f.referenceLayerSpatial,
		)
		return nil, nil
	} else if f.referenceLayerSpatial == buffer.InvalidLayerSpatial {
		f.referenceLayerSpatial = layer
		f.codecMunger.SetLast(extPkt)
		f.logger.Debugw(
			"catch up forwarding",
			"sequenceNumber", extPkt.Packet.SequenceNumber,
			"extSequenceNumber", extPkt.ExtSequenceNumber,
			"timestamp", extPkt.Packet.Timestamp,
			"extTimestamp", extPkt.ExtTimestamp,
			"layer", layer,
			"referenceLayerSpatial", f.referenceLayerSpatial,
		)
	}

	logTransition := func(message string, extExpectedTS, extRefTS, extLastTS uint64, diffSeconds float64) {
		f.logger.Debugw(
			message,
			"layer", layer,
			"extExpectedTS", extExpectedTS,
			"incomingTS", extPkt.Packet.Timestamp,
			"extIncomingTS", extPkt.ExtTimestamp,
			"extRefTS", extRefTS,
			"extLastTS", extLastTS,
			"diffSeconds", math.Abs(diffSeconds),
		)
	}
	// TODO-REMOVE-AFTER-DATA-COLLECTION
	logTransitionInfo := func(message string, extExpectedTS, extRefTS, extLastTS uint64, diffSeconds float64) {
		f.logger.Infow(
			message,
			"layer", layer,
			"extExpectedTS", extExpectedTS,
			"incomingTS", extPkt.Packet.Timestamp,
			"extIncomingTS", extPkt.ExtTimestamp,
			"extRefTS", extRefTS,
			"extLastTS", extLastTS,
			"diffSeconds", math.Abs(diffSeconds),
		)
	}

	// Compute how much time passed between the previous forwarded packet
	// and the current incoming (to be forwarded) packet and calculate
	// timestamp offset on source change.
	//
	// There are three timestamps to consider here
	//   1. extLastTS -> timestamp of last sent packet
	//   2. extRefTS -> timestamp of this packet (after munging) calculated using feed's RTCP sender report
	//   3. extExpectedTS -> expected timestamp of this packet calculated based on elapsed time since first packet
	// Ideally, extRefTS and extExpectedTS should be very close and extLastTS should be before both of those.
	// But, cases like muting/unmuting, clock vagaries, pacing, etc. make them not satisfy those conditions always.
	rtpMungerState := f.rtpMunger.GetLast()
	extLastTS := rtpMungerState.ExtLastTS
	extExpectedTS := extLastTS
	extRefTS := extLastTS
	refTS := uint32(extRefTS)
	switchingAt := time.Now()
	if !f.skipReferenceTS {
		var err error
		refTS, err = f.getRefLayerRTPTimestamp(extPkt.Packet.Timestamp, f.referenceLayerSpatial, layer)
		if err != nil {
			// error out if refTS is not available. It can happen when there is no sender report
			// for the layer being switched to. Can especially happen at the start of the track when layer switches are
			// potentially happening very quickly. Erroring out and waiting for a layer for which a sender report has been
			// received will calculate a better offset, but may result in initial adaptation to take a bit longer depending
			// on how often publisher/remote side sends RTCP sender report.
			return nil, err
		}
	}

	// adjust extRefTS to current packet's timestamp mapped to that of reference layer's
	extRefTS = (extRefTS & 0xFFFF_FFFF_0000_0000) + uint64(refTS) + f.dummyStartTSOffset
	lastTS := uint32(extLastTS)
	refTS = uint32(extRefTS)
	if (refTS-lastTS) < 1<<31 && refTS < lastTS {
		extRefTS += (1 << 32)
	}
	if (lastTS-refTS) < 1<<31 && lastTS < refTS && extRefTS >= 1<<32 {
		extRefTS -= (1 << 32)
	}

	if f.getExpectedRTPTimestamp != nil {
		tsExt, err := f.getExpectedRTPTimestamp(switchingAt)
		if err == nil {
			extExpectedTS = tsExt
		} else {
			if !f.preStartTime.IsZero() {
				timeSinceFirst := time.Since(f.preStartTime)
				rtpDiff := uint64(timeSinceFirst.Nanoseconds() * int64(f.codec.ClockRate) / 1e9)
				extExpectedTS = f.extFirstTS + rtpDiff
				if f.dummyStartTSOffset == 0 {
					f.dummyStartTSOffset = extExpectedTS - uint64(refTS)
					extRefTS = extExpectedTS
					f.logger.Infow(
						"calculating dummyStartTSOffset",
						"preStartTime", f.preStartTime.String(),
						"extFirstTS", f.extFirstTS,
						"timeSinceFirst", timeSinceFirst.String(),
						"rtpDiff", rtpDiff,
						"extRefTS", extRefTS,
						"incomingTS", extPkt.Packet.Timestamp,
						"referenceLayerSpatial", f.referenceLayerSpatial,
						"dummyStartTSOffset", f.dummyStartTSOffset,
					)
				}
			}
		}
	}

	bigJump := false
	var extNextTS uint64
	if f.lastSSRC == 0 {
		// If resuming (e. g. on unmute), keep next timestamp close to expected timestamp.
		//
		// Rationale:
		// Case 1: If mute is implemented via something like stopping a track and resuming it on unmute,
		// the RTP timestamp may not have jumped across mute valley. In this case, old timestamp
		// should not be used.
		//
		// Case 2: OTOH, something like pacing may be adding latency in the publisher path (even if
		// the timestamps incremented correctly across the mute valley). In this case, reference
		// timestamp should be used as things will catch up to real time when channel capacity
		// increases and pacer starts sending at faster rate.
		//
		// But, the challenge is distinguishing between the two cases. As a compromise, the difference
		// between extExpectedTS and extRefTS is thresholded. Difference below the threshold is treated as Case 2
		// and above as Case 1.
		//
		// In the event of extRefTS > extExpectedTS, use extRefTS.
		// Ideally, extRefTS should not be ahead of extExpectedTS, but extExpectedTS uses the first packet's
		// wall clock time. So, if the first packet experienced abmormal latency, it is possible
		// for extRefTS > extExpectedTS
		diffSeconds := float64(int64(extExpectedTS-extRefTS)) / float64(f.codec.ClockRate)
		if diffSeconds >= 0.0 {
			if f.resumeBehindThreshold > 0 && diffSeconds > f.resumeBehindThreshold {
				logTransitionInfo("resume, reference too far behind", extExpectedTS, extRefTS, extLastTS, diffSeconds)
				extNextTS = extExpectedTS
				bigJump = true
			} else if diffSeconds > ResumeBehindHighThresholdSeconds {
				// could be due to incoming time stamp lagging a lot, like an unpause of the track
				logTransitionInfo("resume, reference very far behind", extExpectedTS, extRefTS, extLastTS, diffSeconds)
				extNextTS = extExpectedTS
				bigJump = true
			} else {
				extNextTS = extRefTS
			}
		} else {
			if math.Abs(diffSeconds) > SwitchAheadThresholdSeconds {
				logTransition("resume, reference too far ahead", extExpectedTS, extRefTS, extLastTS, diffSeconds)
			}
			extNextTS = extRefTS
		}
		f.resumeBehindThreshold = 0.0

		// sender reports are cleared after calculating switch time stamp
		// as relative differences between layers should remain the same.
		// TODO: If the relative difference changes a lot, probably have to
		// abandon the checks above and just use the expected timestamp
		// as the next time stamp.
		f.clearRefSenderReportsLocked()
	} else {
		// switching between layers, check if extRefTS is too far behind the last sent
		diffSeconds := float64(int64(extRefTS-extLastTS)) / float64(f.codec.ClockRate)
		if diffSeconds < 0.0 {
			if math.Abs(diffSeconds) > LayerSwitchBehindThresholdSeconds {
				// this could be due to pacer trickling out this layer. Error out and wait for a more opportune time.
				// AVSYNC-TODO: Consider some forcing function to do the switch
				// (like "have waited for too long for layer switch, nothing available, switch to whatever is available" kind of condition).
				logTransition("layer switch, reference too far behind", extExpectedTS, extRefTS, extLastTS, diffSeconds)
				return nil, errors.New("switch point too far behind")
			}

			// use a nominal increase to ensure that timestamp is always moving forward
			logTransition("layer switch, reference is slightly behind", extExpectedTS, extRefTS, extLastTS, diffSeconds)
			extNextTS = extLastTS + 1
		} else {
			diffSeconds = float64(int64(extRefTS-extExpectedTS)) / float64(f.codec.ClockRate)
			if diffSeconds > SwitchAheadThresholdSeconds {
				logTransition("layer switch, reference too far ahead", extExpectedTS, extRefTS, extLastTS, diffSeconds)
			}

			extNextTS = extRefTS
		}
	}

	if int64(extNextTS-extLastTS) <= 0 {
		f.logger.Debugw("next timestamp is before last, adjusting", "extNextTS", extNextTS, "extLastTS", extLastTS)
		// nominal increase
		extNextTS = extLastTS + 1
	}

	snOffset := uint64(1)
	tsOffset := extNextTS - extLastTS
	if !rtpMungerState.LastMarker {
		// If last forwarded packet is not end of frame, synthesise a break in sequence number.
		// Else, decoders could try to interpret consecutive packets as part of the same frame
		// and potentially cause video corruption.
		snOffset++
		if tsOffset < uint64(f.codec.ClockRate*33/1000) {
			tsOffset = uint64(f.codec.ClockRate * 33 / 1000)
		}
	}

	if bigJump { // TODO-REMOVE-AFTER-DATA-COLLECTION
		f.logger.Infow(
			"next timestamp on switch",
			"switchingAt", switchingAt.String(),
			"layer", layer,
			"extLastTS", extLastTS,
			"lastMarker", rtpMungerState.LastMarker,
			"extRefTS", extRefTS,
			"dummyStartTSOffset", f.dummyStartTSOffset,
			"referenceLayerSpatial", f.referenceLayerSpatial,
			"extExpectedTS", extExpectedTS,
			"extNextTS", extNextTS,
			"tsJump", extNextTS-extLastTS,
			"nextSN", rtpMungerState.ExtLastSN+1,
			"snOffset", snOffset,
			"extIncomingSN", extPkt.ExtSequenceNumber,
			"incomingTS", extPkt.Packet.Timestamp,
			"extIncomingTS", extPkt.ExtTimestamp,
		)
	} else {
		f.logger.Debugw(
			"next timestamp on switch",
			"switchingAt", switchingAt.String(),
			"layer", layer,
			"extLastTS", extLastTS,
			"lastMarker", rtpMungerState.LastMarker,
			"extRefTS", extRefTS,
			"dummyStartTSOffset", f.dummyStartTSOffset,
			"referenceLayerSpatial", f.referenceLayerSpatial,
			"extExpectedTS", extExpectedTS,
			"extNextTS", extNextTS,
			"tsJump", extNextTS-extLastTS,
			"nextSN", rtpMungerState.ExtLastSN+1,
			"snOffset", snOffset,
			"extIncomingSN", extPkt.ExtSequenceNumber,
			"extIncomingTS", extPkt.ExtTimestamp,
		)
	}

	f.rtpMunger.UpdateSnTsOffsets(extPkt, snOffset, tsOffset)
	f.codecMunger.UpdateOffsets(extPkt)

	var eof *SnTs
	if snOffset != 1 {
		eof = &SnTs{
			extSequenceNumber: rtpMungerState.ExtLastSN + 1,
			extTimestamp:      rtpMungerState.ExtLastTS,
		}
	}
	return eof, nil
}

// should be called with lock held
func (f *Forwarder) getTranslationParamsCommon(extPkt *buffer.ExtPacket, layer int32, tp *TranslationParams) error {
	if f.lastSSRC != extPkt.Packet.SSRC {
<<<<<<< HEAD
		eof, err := f.processSourceSwitch(extPkt, layer)
		if err != nil {
=======
		if err := f.processSourceSwitch(extPkt, layer); err != nil {
			f.logger.Debugw("could not switch feed", "error", err, "refInfos", wrappedRefInfoLogger{f})
>>>>>>> bd616d60
			tp.shouldDrop = true
			f.vls.Rollback()
			return nil
		}
<<<<<<< HEAD
		tp.eof = eof

		f.logger.Debugw("switching feed", "from", f.lastSSRC, "to", extPkt.Packet.SSRC)
=======
		f.logger.Debugw("switching feed", "from", f.lastSSRC, "to", extPkt.Packet.SSRC, "refInfos", wrappedRefInfoLogger{f})
>>>>>>> bd616d60
		f.lastSSRC = extPkt.Packet.SSRC
		f.lastSwitchExtIncomingTS = extPkt.ExtTimestamp
	}

	tpRTP, err := f.rtpMunger.UpdateAndGetSnTs(extPkt, tp.marker)
	if err != nil {
		tp.shouldDrop = true
		if err == ErrPaddingOnlyPacket || err == ErrDuplicatePacket || err == ErrOutOfOrderSequenceNumberCacheMiss {
			return nil
		}
		return err
	}

	tp.rtp = tpRTP

	if len(extPkt.Packet.Payload) > 0 {
		return f.translateCodecHeader(extPkt, tp)
	}

	return nil
}

// should be called with lock held
func (f *Forwarder) getTranslationParamsAudio(extPkt *buffer.ExtPacket, layer int32) (TranslationParams, error) {
	tp := TranslationParams{}
	if err := f.getTranslationParamsCommon(extPkt, layer, &tp); err != nil {
		tp.shouldDrop = true
		return tp, err
	}
	return tp, nil
}

// should be called with lock held
func (f *Forwarder) getTranslationParamsVideo(extPkt *buffer.ExtPacket, layer int32) (TranslationParams, error) {
	tp := TranslationParams{}
	if !f.vls.GetTarget().IsValid() {
		// stream is paused by streamallocator
		tp.shouldDrop = true
		return tp, nil
	}

	result := f.vls.Select(extPkt, layer)
	if !result.IsSelected {
		tp.shouldDrop = true
		if f.started && result.IsRelevant {
			// call to update highest incoming sequence number and other internal structures
			if tpRTP, err := f.rtpMunger.UpdateAndGetSnTs(extPkt, result.RTPMarker); err == nil {
				if tpRTP.snOrdering == SequenceNumberOrderingContiguous {
					f.rtpMunger.PacketDropped(extPkt)
				}
			}
		}
		return tp, nil
	}
	tp.isResuming = result.IsResuming
	tp.isSwitching = result.IsSwitching
	tp.ddBytes = result.DependencyDescriptorExtension
	tp.marker = result.RTPMarker

	err := f.getTranslationParamsCommon(extPkt, layer, &tp)
	if tp.shouldDrop {
		return tp, err
	}

	if FlagPauseOnDowngrade && f.isDeficientLocked() && f.vls.GetTarget().Spatial < f.vls.GetCurrent().Spatial {
		//
		// If target layer is lower than both the current and
		// maximum subscribed layer, it is due to bandwidth
		// constraints that the target layer has been switched down.
		// Continuing to send higher layer will only exacerbate the
		// situation by putting more stress on the channel. So, drop it.
		//
		// In the other direction, it is okay to keep forwarding till
		// switch point to get a smoother stream till the higher
		// layer key frame arrives.
		//
		// Note that it is possible for client subscription layer restriction
		// to coincide with server restriction due to bandwidth limitation,
		// In the case of subscription change, higher should continue streaming
		// to ensure smooth transition.
		//
		// To differentiate between the two cases, drop only when in DEFICIENT state.
		//
		tp.shouldDrop = true
		return tp, nil
	}

	return tp, nil
}

func (f *Forwarder) translateCodecHeader(extPkt *buffer.ExtPacket, tp *TranslationParams) error {
	// codec specific forwarding check and any needed packet munging
	tl := f.vls.SelectTemporal(extPkt)
	inputSize, codecBytes, err := f.codecMunger.UpdateAndGet(
		extPkt,
		tp.rtp.snOrdering == SequenceNumberOrderingOutOfOrder,
		tp.rtp.snOrdering == SequenceNumberOrderingGap,
		tl,
	)
	if err != nil {
		tp.shouldDrop = true
		if err == codecmunger.ErrFilteredVP8TemporalLayer || err == codecmunger.ErrOutOfOrderVP8PictureIdCacheMiss {
			if err == codecmunger.ErrFilteredVP8TemporalLayer {
				// filtered temporal layer, update sequence number offset to prevent holes
				f.rtpMunger.PacketDropped(extPkt)
			}
			return nil
		}

		return err
	}
	tp.incomingHeaderSize = inputSize
	tp.codecBytes = codecBytes
	return nil
}

func (f *Forwarder) maybeStart() {
	if f.started {
		return
	}

	f.started = true
	f.preStartTime = time.Now()

	sequenceNumber := uint16(rand.Intn(1<<14)) + uint16(1<<15) // a random number in third quartile of sequence number space
	timestamp := uint32(rand.Intn(1<<30)) + uint32(1<<31)      // a random number in third quartile of timestamp space
	extPkt := &buffer.ExtPacket{
		Packet: &rtp.Packet{
			Header: rtp.Header{
				SequenceNumber: sequenceNumber,
				Timestamp:      timestamp,
			},
		},
		ExtSequenceNumber: uint64(sequenceNumber),
		ExtTimestamp:      uint64(timestamp),
	}
	f.rtpMunger.SetLastSnTs(extPkt)

	f.extFirstTS = uint64(timestamp)
	f.logger.Infow(
		"starting with dummy forwarding",
		"sequenceNumber", extPkt.Packet.SequenceNumber,
		"timestamp", extPkt.Packet.Timestamp,
		"preStartTime", f.preStartTime,
	)
}

func (f *Forwarder) GetSnTsForPadding(num int, forceMarker bool) ([]SnTs, error) {
	f.lock.Lock()
	defer f.lock.Unlock()

	f.maybeStart()

	// padding is used for probing. Padding packets should only
	// be at frame boundaries to ensure decoder sequencer does
	// not get out-of-sync. But, when a stream is paused,
	// force a frame marker as a restart of the stream will
	// start with a key frame which will reset the decoder.
	if !f.vls.GetTarget().IsValid() {
		forceMarker = true
	}
	return f.rtpMunger.UpdateAndGetPaddingSnTs(num, 0, 0, forceMarker, 0)
}

func (f *Forwarder) GetSnTsForBlankFrames(frameRate uint32, numPackets int) ([]SnTs, bool, error) {
	f.lock.Lock()
	defer f.lock.Unlock()

	f.maybeStart()

	frameEndNeeded := !f.rtpMunger.IsOnFrameBoundary()
	if frameEndNeeded {
		numPackets++
	}

	extLastTS := f.rtpMunger.GetLast().ExtLastTS
	extExpectedTS := extLastTS
	if f.getExpectedRTPTimestamp != nil {
		tsExt, err := f.getExpectedRTPTimestamp(time.Now())
		if err == nil {
			extExpectedTS = tsExt
		}
	}
	if int64(extExpectedTS-extLastTS) <= 0 {
		extExpectedTS = extLastTS + 1
	}
	snts, err := f.rtpMunger.UpdateAndGetPaddingSnTs(numPackets, f.codec.ClockRate, frameRate, frameEndNeeded, extExpectedTS)
	return snts, frameEndNeeded, err
}

func (f *Forwarder) GetPadding(frameEndNeeded bool) ([]byte, error) {
	f.lock.Lock()
	defer f.lock.Unlock()

	return f.codecMunger.UpdateAndGetPadding(!frameEndNeeded)
}

func (f *Forwarder) RTPMungerDebugInfo() map[string]interface{} {
	f.lock.RLock()
	defer f.lock.RUnlock()

	return f.rtpMunger.DebugInfo()
}

// -----------------------------------------------------------------------------

func getOptimalBandwidthNeeded(muted bool, pubMuted bool, maxPublishedLayer int32, brs Bitrates, maxLayer buffer.VideoLayer) int64 {
	if muted || pubMuted || maxPublishedLayer == buffer.InvalidLayerSpatial {
		return 0
	}

	for i := maxLayer.Spatial; i >= 0; i-- {
		for j := maxLayer.Temporal; j >= 0; j-- {
			if brs[i][j] == 0 {
				continue
			}

			return brs[i][j]
		}
	}

	// could be 0 due to either
	//   1. publisher has stopped all layers ==> feed dry.
	//   2. stream tracker has declared all layers stopped, functionally same as above.
	//      But, listed differently as this could be a mis-detection.
	//   3. Bitrate measurement is pending.
	return 0
}

func getBandwidthNeeded(brs Bitrates, layer buffer.VideoLayer, fallback int64) int64 {
	if layer.IsValid() && brs[layer.Spatial][layer.Temporal] > 0 {
		return brs[layer.Spatial][layer.Temporal]
	}

	return fallback
}

func getDistanceToDesired(
	muted bool,
	pubMuted bool,
	maxSeenLayer buffer.VideoLayer,
	availableLayers []int32,
	brs Bitrates,
	targetLayer buffer.VideoLayer,
	maxLayer buffer.VideoLayer,
) float64 {
	if muted || pubMuted || !maxSeenLayer.IsValid() || !maxLayer.IsValid() {
		return 0.0
	}

	adjustedMaxLayer := maxLayer

	maxAvailableSpatial := buffer.InvalidLayerSpatial
	maxAvailableTemporal := buffer.InvalidLayerTemporal

	// max available spatial is min(subscribedMax, publishedMax, availableMax)
	// subscribedMax = subscriber requested max spatial layer
	// publishedMax = max spatial layer ever published
	// availableMax = based on bit rate measurement, available max spatial layer
done:
	for s := int32(len(brs)) - 1; s >= 0; s-- {
		for t := int32(len(brs[0])) - 1; t >= 0; t-- {
			if brs[s][t] != 0 {
				maxAvailableSpatial = s
				break done
			}
		}
	}

	// before bit rate measurement is available, stream tracker could declare layer seen, account for that
	for _, layer := range availableLayers {
		if layer > maxAvailableSpatial {
			maxAvailableSpatial = layer
			maxAvailableTemporal = maxSeenLayer.Temporal // till bit rate measurement is available, assume max seen as temporal
		}
	}

	if maxAvailableSpatial < adjustedMaxLayer.Spatial {
		adjustedMaxLayer.Spatial = maxAvailableSpatial
	}

	if maxSeenLayer.Spatial < adjustedMaxLayer.Spatial {
		adjustedMaxLayer.Spatial = maxSeenLayer.Spatial
	}

	// max available temporal is min(subscribedMax, temporalLayerSeenMax, availableMax)
	// subscribedMax = subscriber requested max temporal layer
	// temporalLayerSeenMax = max temporal layer ever published/seen
	// availableMax = based on bit rate measurement, available max temporal in the adjusted max spatial layer
	if adjustedMaxLayer.Spatial != buffer.InvalidLayerSpatial {
		for t := int32(len(brs[0])) - 1; t >= 0; t-- {
			if brs[adjustedMaxLayer.Spatial][t] != 0 {
				maxAvailableTemporal = t
				break
			}
		}
	}
	if maxAvailableTemporal < adjustedMaxLayer.Temporal {
		adjustedMaxLayer.Temporal = maxAvailableTemporal
	}

	if maxSeenLayer.Temporal < adjustedMaxLayer.Temporal {
		adjustedMaxLayer.Temporal = maxSeenLayer.Temporal
	}

	if !adjustedMaxLayer.IsValid() {
		adjustedMaxLayer = buffer.VideoLayer{Spatial: 0, Temporal: 0}
	}

	// adjust target layers if they are invalid, i. e. not streaming
	adjustedTargetLayer := targetLayer
	if !targetLayer.IsValid() {
		adjustedTargetLayer = buffer.VideoLayer{Spatial: 0, Temporal: 0}
	}

	distance :=
		((adjustedMaxLayer.Spatial - adjustedTargetLayer.Spatial) * (maxSeenLayer.Temporal + 1)) +
			(adjustedMaxLayer.Temporal - adjustedTargetLayer.Temporal)
	if !targetLayer.IsValid() {
		distance += (maxSeenLayer.Temporal + 1)
	}

	return float64(distance) / float64(maxSeenLayer.Temporal+1)
}<|MERGE_RESOLUTION|>--- conflicted
+++ resolved
@@ -1894,24 +1894,15 @@
 // should be called with lock held
 func (f *Forwarder) getTranslationParamsCommon(extPkt *buffer.ExtPacket, layer int32, tp *TranslationParams) error {
 	if f.lastSSRC != extPkt.Packet.SSRC {
-<<<<<<< HEAD
 		eof, err := f.processSourceSwitch(extPkt, layer)
 		if err != nil {
-=======
-		if err := f.processSourceSwitch(extPkt, layer); err != nil {
 			f.logger.Debugw("could not switch feed", "error", err, "refInfos", wrappedRefInfoLogger{f})
->>>>>>> bd616d60
 			tp.shouldDrop = true
 			f.vls.Rollback()
 			return nil
 		}
-<<<<<<< HEAD
 		tp.eof = eof
-
-		f.logger.Debugw("switching feed", "from", f.lastSSRC, "to", extPkt.Packet.SSRC)
-=======
 		f.logger.Debugw("switching feed", "from", f.lastSSRC, "to", extPkt.Packet.SSRC, "refInfos", wrappedRefInfoLogger{f})
->>>>>>> bd616d60
 		f.lastSSRC = extPkt.Packet.SSRC
 		f.lastSwitchExtIncomingTS = extPkt.ExtTimestamp
 	}

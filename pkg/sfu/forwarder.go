--- conflicted
+++ resolved
@@ -250,18 +250,7 @@
 	rtpStats *rtpstats.RTPStatsSender,
 ) *Forwarder {
 	f := &Forwarder{
-<<<<<<< HEAD
-		mime:                  mime.MimeTypeUnknown,
-		kind:                  kind,
-		logger:                logger,
-		skipReferenceTS:       skipReferenceTS,
-		rtpStats:              rtpStats,
-		referenceLayerSpatial: buffer.InvalidLayerSpatial,
-		lastAllocation:        VideoAllocationDefault,
-		rtpMunger:             NewRTPMunger(logger),
-		vls:                   videolayerselector.NewNull(logger),
-		codecMunger:           codecmunger.NewNull(logger),
-=======
+		mime:                     mime.MimeTypeUnknown,
 		kind:                     kind,
 		logger:                   logger,
 		skipReferenceTS:          skipReferenceTS,
@@ -272,7 +261,6 @@
 		rtpMunger:                NewRTPMunger(logger),
 		vls:                      videolayerselector.NewNull(logger),
 		codecMunger:              codecmunger.NewNull(logger),
->>>>>>> d8e325d3
 	}
 
 	if f.kind == webrtc.RTPCodecTypeVideo {
@@ -313,16 +301,12 @@
 	f.lock.Lock()
 	defer f.lock.Unlock()
 
-<<<<<<< HEAD
-	if f.mime != mime.MimeTypeUnknown {
-		return
-=======
-	codecChanged := f.codec.MimeType != "" && f.codec.MimeType != codec.MimeType
+	toMimeType := mime.NormalizeMimeType(codec.MimeType)
+	codecChanged := f.mime != mime.MimeTypeUnknown && f.mime != toMimeType
 	if codecChanged {
-		f.logger.Debugw("forwarder codec changed", "from", f.codec.MimeType, "to", codec.MimeType)
->>>>>>> d8e325d3
-	}
-	f.mime = mime.NormalizeMimeType(codec.MimeType)
+		f.logger.Debugw("forwarder codec changed", "from", f.mime, "to", toMimeType)
+	}
+	f.mime = toMimeType
 	f.clockRate = codec.ClockRate
 
 	ddAvailable := func(exts []webrtc.RTPHeaderExtensionParameter) bool {
@@ -348,13 +332,7 @@
 		}
 		f.vls.SetTemporalLayerSelector(temporallayerselector.NewVP8(f.logger))
 
-<<<<<<< HEAD
-	case mime.MimeTypeH264:
-=======
-	case "video/h264":
-		fallthrough
-	case "video/h265":
->>>>>>> d8e325d3
+	case mime.MimeTypeH264, mime.MimeTypeH265:
 		if f.vls != nil {
 			f.vls = videolayerselector.NewSimulcastFromOther(f.vls)
 		} else {

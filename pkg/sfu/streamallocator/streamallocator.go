// Copyright 2023 LiveKit, Inc.
//
// Licensed under the Apache License, Version 2.0 (the "License");
// you may not use this file except in compliance with the License.
// You may obtain a copy of the License at
//
//     http://www.apache.org/licenses/LICENSE-2.0
//
// Unless required by applicable law or agreed to in writing, software
// distributed under the License is distributed on an "AS IS" BASIS,
// WITHOUT WARRANTIES OR CONDITIONS OF ANY KIND, either express or implied.
// See the License for the specific language governing permissions and
// limitations under the License.

package streamallocator

import (
	"fmt"
	"sort"
	"sync"
	"time"

	"github.com/pion/interceptor/pkg/cc"
	"github.com/pion/rtcp"
	"github.com/pion/webrtc/v3"
	"go.uber.org/atomic"

	"github.com/livekit/protocol/livekit"
	"github.com/livekit/protocol/logger"

	"github.com/livekit/livekit-server/pkg/config"
	"github.com/livekit/livekit-server/pkg/sfu"
	"github.com/livekit/livekit-server/pkg/sfu/buffer"
)

const (
	ChannelCapacityInfinity = 100 * 1000 * 1000 // 100 Mbps

	NackRatioAttenuator = 0.4 // how much to attenuate NACK ratio while calculating loss adjusted estimate

	PriorityMin                = uint8(1)
	PriorityMax                = uint8(255)
	PriorityDefaultScreenshare = PriorityMax
	PriorityDefaultVideo       = PriorityMin

	FlagAllowOvershootWhileOptimal              = true
	FlagAllowOvershootWhileDeficient            = false
	FlagAllowOvershootExemptTrackWhileDeficient = true
	FlagAllowOvershootInProbe                   = true
	FlagAllowOvershootInCatchup                 = false
	FlagAllowOvershootInBoost                   = true
)

// ---------------------------------------------------------------------------

<<<<<<< HEAD
var (
	ChannelObserverParamsProbe = ChannelObserverParams{
		Name:                           "probe",
		EstimateRequiredSamples:        3,
		EstimateDownwardTrendThreshold: 0.0,
		EstimateValidityWindow:         10 * time.Second,
		NackMinPPS:                     0,
		NackWindowMinDuration:          500 * time.Millisecond,
		NackWindowMaxDuration:          1 * time.Second,
		NackRatioThreshold:             0.04,
	}

	ChannelObserverParamsNonProbe = ChannelObserverParams{
		Name:                           "non-probe",
		EstimateRequiredSamples:        8,
		EstimateDownwardTrendThreshold: -0.5,
		EstimateValidityWindow:         10 * time.Second,
		NackMinPPS:                     50,
		NackWindowMinDuration:          1 * time.Second,
		NackWindowMaxDuration:          2 * time.Second,
		NackRatioThreshold:             0.08,
	}
)

// ---------------------------------------------------------------------------

=======
>>>>>>> b6394d5a
type streamAllocatorState int

const (
	streamAllocatorStateStable streamAllocatorState = iota
	streamAllocatorStateDeficient
)

func (s streamAllocatorState) String() string {
	switch s {
	case streamAllocatorStateStable:
		return "STABLE"
	case streamAllocatorStateDeficient:
		return "DEFICIENT"
	default:
		return fmt.Sprintf("UNKNOWN: %d", int(s))
	}
}

// ---------------------------------------------------------------------------

type streamAllocatorSignal int

const (
	streamAllocatorSignalAllocateTrack streamAllocatorSignal = iota
	streamAllocatorSignalAllocateAllTracks
	streamAllocatorSignalAdjustState
	streamAllocatorSignalEstimate
	streamAllocatorSignalPeriodicPing
	streamAllocatorSignalSendProbe
	streamAllocatorSignalProbeClusterDone
	streamAllocatorSignalResume
	streamAllocatorSignalSetAllowPause
	streamAllocatorSignalSetChannelCapacity
	streamAllocatorSignalNACK
	streamAllocatorSignalRTCPReceiverReport
)

func (s streamAllocatorSignal) String() string {
	switch s {
	case streamAllocatorSignalAllocateTrack:
		return "ALLOCATE_TRACK"
	case streamAllocatorSignalAllocateAllTracks:
		return "ALLOCATE_ALL_TRACKS"
	case streamAllocatorSignalAdjustState:
		return "ADJUST_STATE"
	case streamAllocatorSignalEstimate:
		return "ESTIMATE"
	case streamAllocatorSignalPeriodicPing:
		return "PERIODIC_PING"
	case streamAllocatorSignalSendProbe:
		return "SEND_PROBE"
	case streamAllocatorSignalProbeClusterDone:
		return "PROBE_CLUSTER_DONE"
	case streamAllocatorSignalResume:
		return "RESUME"
	case streamAllocatorSignalSetAllowPause:
		return "SET_ALLOW_PAUSE"
	case streamAllocatorSignalSetChannelCapacity:
		return "SET_CHANNEL_CAPACITY"
	case streamAllocatorSignalNACK:
		return "NACK"
	case streamAllocatorSignalRTCPReceiverReport:
		return "RTCP_RECEIVER_REPORT"
	default:
		return fmt.Sprintf("%d", int(s))
	}
}

// ---------------------------------------------------------------------------

type Event struct {
	Signal  streamAllocatorSignal
	TrackID livekit.TrackID
	Data    interface{}
}

func (e Event) String() string {
	return fmt.Sprintf("StreamAllocator:Event{signal: %s, trackID: %s, data: %+v}", e.Signal, e.TrackID, e.Data)
}

// ---------------------------------------------------------------------------

type StreamAllocatorParams struct {
	Config config.CongestionControlConfig
	Logger logger.Logger
}

type StreamAllocator struct {
	params StreamAllocatorParams

	onStreamStateChange func(update *StreamStateUpdate) error

	bwe cc.BandwidthEstimator

	allowPause bool

	lastReceivedEstimate      int64
	committedChannelCapacity  int64
	overriddenChannelCapacity int64

	probeController *ProbeController

	prober *Prober

	channelObserver *ChannelObserver
	rateMonitor     *RateMonitor

	videoTracksMu        sync.RWMutex
	videoTracks          map[livekit.TrackID]*Track
	isAllocateAllPending bool
	rembTrackingSSRC     uint32

	state streamAllocatorState

	eventChMu sync.RWMutex
	eventCh   chan Event

	isStopped atomic.Bool
}

func NewStreamAllocator(params StreamAllocatorParams) *StreamAllocator {
	s := &StreamAllocator{
		params:     params,
		allowPause: params.Config.AllowPause,
		prober: NewProber(ProberParams{
			Logger: params.Logger,
		}),
		rateMonitor: NewRateMonitor(),
		videoTracks: make(map[livekit.TrackID]*Track),
		eventCh:     make(chan Event, 1000),
	}

	s.probeController = NewProbeController(ProbeControllerParams{
		Config: s.params.Config.ProbeConfig,
		Prober: s.prober,
		Logger: params.Logger,
	})

	s.resetState()

	s.prober.SetProberListener(s)

	return s
}

func (s *StreamAllocator) Start() {
	go s.processEvents()
	go s.ping()
}

func (s *StreamAllocator) Stop() {
	s.eventChMu.Lock()
	if s.isStopped.Swap(true) {
		s.eventChMu.Unlock()
		return
	}

	close(s.eventCh)
	s.eventChMu.Unlock()
}

func (s *StreamAllocator) OnStreamStateChange(f func(update *StreamStateUpdate) error) {
	s.onStreamStateChange = f
}

func (s *StreamAllocator) SetBandwidthEstimator(bwe cc.BandwidthEstimator) {
	if bwe != nil {
		bwe.OnTargetBitrateChange(s.onTargetBitrateChange)
	}
	s.bwe = bwe
}

type AddTrackParams struct {
	Source      livekit.TrackSource
	Priority    uint8
	IsSimulcast bool
	PublisherID livekit.ParticipantID
}

func (s *StreamAllocator) AddTrack(downTrack *sfu.DownTrack, params AddTrackParams) {
	if downTrack.Kind() != webrtc.RTPCodecTypeVideo {
		return
	}

	track := NewTrack(downTrack, params.Source, params.IsSimulcast, params.PublisherID, s.params.Logger)
	track.SetPriority(params.Priority)

	s.videoTracksMu.Lock()
	s.videoTracks[livekit.TrackID(downTrack.ID())] = track
	s.videoTracksMu.Unlock()

	downTrack.SetStreamAllocatorListener(s)
	if s.prober.IsRunning() {
		// STREAM-ALLOCATOR-TODO: this can be changed to adapt to probe rate
		downTrack.SetStreamAllocatorReportInterval(50 * time.Millisecond)
	}

	s.maybePostEventAllocateTrack(downTrack)
}

func (s *StreamAllocator) RemoveTrack(downTrack *sfu.DownTrack) {
	s.videoTracksMu.Lock()
	if existing := s.videoTracks[livekit.TrackID(downTrack.ID())]; existing != nil && existing.DownTrack() == downTrack {
		delete(s.videoTracks, livekit.TrackID(downTrack.ID()))
	}
	s.videoTracksMu.Unlock()

	// STREAM-ALLOCATOR-TODO: use any saved bandwidth to re-distribute
	s.postEvent(Event{
		Signal: streamAllocatorSignalAdjustState,
	})
}

func (s *StreamAllocator) SetTrackPriority(downTrack *sfu.DownTrack, priority uint8) {
	s.videoTracksMu.Lock()
	if track := s.videoTracks[livekit.TrackID(downTrack.ID())]; track != nil {
		changed := track.SetPriority(priority)
		if changed && !s.isAllocateAllPending {
			// do a full allocation on a track priority change to keep it simple
			s.isAllocateAllPending = true
			s.postEvent(Event{
				Signal: streamAllocatorSignalAllocateAllTracks,
			})
		}
	}
	s.videoTracksMu.Unlock()
}

func (s *StreamAllocator) SetAllowPause(allowPause bool) {
	s.postEvent(Event{
		Signal: streamAllocatorSignalSetAllowPause,
		Data:   allowPause,
	})
}

func (s *StreamAllocator) SetChannelCapacity(channelCapacity int64) {
	s.postEvent(Event{
		Signal: streamAllocatorSignalSetChannelCapacity,
		Data:   channelCapacity,
	})
}

func (s *StreamAllocator) resetState() {
	s.channelObserver = s.newChannelObserverNonProbe()
	s.probeController.Reset()

	s.state = streamAllocatorStateStable
}

// called when a new REMB is received (receive side bandwidth estimation)
func (s *StreamAllocator) OnREMB(downTrack *sfu.DownTrack, remb *rtcp.ReceiverEstimatedMaximumBitrate) {
	//
	// Channel capacity is estimated at a peer connection level. All down tracks
	// in the peer connection will end up calling this for a REMB report with
	// the same estimated channel capacity. Use a tracking SSRC to lock onto to
	// one report. As SSRCs can be dropped over time, update tracking SSRC as needed
	//
	// A couple of things to keep in mind
	//   - REMB reports could be sent gratuitously as a way of providing
	//     periodic feedback, i.e. even if the estimated capacity does not
	//     change, there could be REMB packets on the wire. Those gratuitous
	//     REMBs should not trigger anything bad.
	//   - As each down track will issue this callback for the same REMB packet
	//     from the wire, theoretically it is possible that one down track's
	//     callback from previous REMB comes after another down track's callback
	//     from the new REMB. REMBs could fire very quickly especially when
	//     the network is entering congestion.
	// STREAM-ALLOCATOR-TODO-START
	// Need to check if the same SSRC reports can somehow race, i.e. does pion send
	// RTCP dispatch for same SSRC on different threads? If not, the tracking SSRC
	// should prevent racing
	// STREAM-ALLOCATOR-TODO-END
	//

	// if there are no video tracks, ignore any straggler REMB
	s.videoTracksMu.Lock()
	if len(s.videoTracks) == 0 {
		s.videoTracksMu.Unlock()
		return
	}

	track := s.videoTracks[livekit.TrackID(downTrack.ID())]
	downTrackSSRC := uint32(0)
	if track != nil {
		downTrackSSRC = track.DownTrack().SSRC()
	}

	found := false
	for _, ssrc := range remb.SSRCs {
		if ssrc == s.rembTrackingSSRC {
			found = true
			break
		}
	}
	if !found {
		if len(remb.SSRCs) == 0 {
			s.params.Logger.Warnw("stream allocator: no SSRC to track REMB", nil)
			s.videoTracksMu.Unlock()
			return
		}

		// try to lock to track which is sending this update
		if downTrackSSRC != 0 {
			for _, ssrc := range remb.SSRCs {
				if ssrc == downTrackSSRC {
					s.rembTrackingSSRC = downTrackSSRC
					found = true
					break
				}
			}
		}

		if !found {
			s.rembTrackingSSRC = remb.SSRCs[0]
		}
	}

	if s.rembTrackingSSRC == 0 || s.rembTrackingSSRC != downTrackSSRC {
		s.videoTracksMu.Unlock()
		return
	}
	s.videoTracksMu.Unlock()

	s.postEvent(Event{
		Signal: streamAllocatorSignalEstimate,
		Data:   int64(remb.Bitrate),
	})
}

// called when a new transport-cc feedback is received
func (s *StreamAllocator) OnTransportCCFeedback(downTrack *sfu.DownTrack, fb *rtcp.TransportLayerCC) {
	if s.bwe != nil {
		s.bwe.WriteRTCP([]rtcp.Packet{fb}, nil)
	}
}

// called when target bitrate changes (send side bandwidth estimation)
func (s *StreamAllocator) onTargetBitrateChange(bitrate int) {
	s.postEvent(Event{
		Signal: streamAllocatorSignalEstimate,
		Data:   int64(bitrate),
	})
}

// called when feeding track's layer availability changes
func (s *StreamAllocator) OnAvailableLayersChanged(downTrack *sfu.DownTrack) {
	s.maybePostEventAllocateTrack(downTrack)
}

// called when feeding track's bitrate measurement of any layer is available
func (s *StreamAllocator) OnBitrateAvailabilityChanged(downTrack *sfu.DownTrack) {
	s.maybePostEventAllocateTrack(downTrack)
}

// called when feeding track's max published spatial layer changes
func (s *StreamAllocator) OnMaxPublishedSpatialChanged(downTrack *sfu.DownTrack) {
	s.maybePostEventAllocateTrack(downTrack)
}

// called when feeding track's max published temporal layer changes
func (s *StreamAllocator) OnMaxPublishedTemporalChanged(downTrack *sfu.DownTrack) {
	s.maybePostEventAllocateTrack(downTrack)
}

// called when subscription settings changes (muting/unmuting of track)
func (s *StreamAllocator) OnSubscriptionChanged(downTrack *sfu.DownTrack) {
	s.maybePostEventAllocateTrack(downTrack)
}

// called when subscribed layer changes (limiting max layer)
func (s *StreamAllocator) OnSubscribedLayerChanged(downTrack *sfu.DownTrack, layer buffer.VideoLayer) {
	shouldPost := false
	s.videoTracksMu.Lock()
	if track := s.videoTracks[livekit.TrackID(downTrack.ID())]; track != nil {
		if track.SetMaxLayer(layer) && track.SetDirty(true) {
			shouldPost = true
		}
	}
	s.videoTracksMu.Unlock()

	if shouldPost {
		s.postEvent(Event{
			Signal:  streamAllocatorSignalAllocateTrack,
			TrackID: livekit.TrackID(downTrack.ID()),
		})
	}
}

// called when forwarder resumes a track
func (s *StreamAllocator) OnResume(downTrack *sfu.DownTrack) {
	s.postEvent(Event{
		Signal:  streamAllocatorSignalResume,
		TrackID: livekit.TrackID(downTrack.ID()),
	})
}

// called by a video DownTrack to report packet send
func (s *StreamAllocator) OnPacketsSent(downTrack *sfu.DownTrack, size int) {
	s.prober.PacketsSent(size)
}

// called by a video DownTrack when it processes NACKs
func (s *StreamAllocator) OnNACK(downTrack *sfu.DownTrack, nackInfos []sfu.NackInfo) {
	s.postEvent(Event{
		Signal:  streamAllocatorSignalNACK,
		TrackID: livekit.TrackID(downTrack.ID()),
		Data:    nackInfos,
	})
}

// called by a video DownTrack when it receives an RTCP Receiver Report
// STREAM-ALLOCATOR-TODO: this should probably be done for audio tracks also
func (s *StreamAllocator) OnRTCPReceiverReport(downTrack *sfu.DownTrack, rr rtcp.ReceptionReport) {
	s.postEvent(Event{
		Signal:  streamAllocatorSignalRTCPReceiverReport,
		TrackID: livekit.TrackID(downTrack.ID()),
		Data:    rr,
	})
}

// called when prober wants to send packet(s)
func (s *StreamAllocator) OnSendProbe(bytesToSend int) {
	s.postEvent(Event{
		Signal: streamAllocatorSignalSendProbe,
		Data:   bytesToSend,
	})
}

// called when prober finishes a probe cluster, could be called when prober is reset which stops an active cluster
func (s *StreamAllocator) OnProbeClusterDone(info ProbeClusterInfo) {
	s.postEvent(Event{
		Signal: streamAllocatorSignalProbeClusterDone,
		Data:   info,
	})
}

// called when prober active state changes
func (s *StreamAllocator) OnActiveChanged(isActive bool) {
	for _, t := range s.getTracks() {
		if isActive {
			// STREAM-ALLOCATOR-TODO: this can be changed to adapt to probe rate
			t.DownTrack().SetStreamAllocatorReportInterval(50 * time.Millisecond)
		} else {
			t.DownTrack().ClearStreamAllocatorReportInterval()
		}
	}
}

func (s *StreamAllocator) maybePostEventAllocateTrack(downTrack *sfu.DownTrack) {
	shouldPost := false
	s.videoTracksMu.Lock()
	if track := s.videoTracks[livekit.TrackID(downTrack.ID())]; track != nil {
		if track.SetDirty(true) {
			shouldPost = true
		}
	}
	s.videoTracksMu.Unlock()

	if shouldPost {
		s.postEvent(Event{
			Signal:  streamAllocatorSignalAllocateTrack,
			TrackID: livekit.TrackID(downTrack.ID()),
		})
	}
}

func (s *StreamAllocator) postEvent(event Event) {
	s.eventChMu.RLock()
	if s.isStopped.Load() {
		s.eventChMu.RUnlock()
		return
	}

	select {
	case s.eventCh <- event:
	default:
		s.params.Logger.Warnw("stream allocator: event queue full", nil)
	}
	s.eventChMu.RUnlock()
}

func (s *StreamAllocator) processEvents() {
	for event := range s.eventCh {
		if s.isStopped.Load() {
			break
		}

		s.handleEvent(&event)
	}

	s.probeController.StopProbe()
}

func (s *StreamAllocator) ping() {
	ticker := time.NewTicker(100 * time.Millisecond)
	defer ticker.Stop()

	for {
		<-ticker.C
		if s.isStopped.Load() {
			return
		}

		s.postEvent(Event{
			Signal: streamAllocatorSignalPeriodicPing,
		})
	}
}

func (s *StreamAllocator) handleEvent(event *Event) {
	switch event.Signal {
	case streamAllocatorSignalAllocateTrack:
		s.handleSignalAllocateTrack(event)
	case streamAllocatorSignalAllocateAllTracks:
		s.handleSignalAllocateAllTracks(event)
	case streamAllocatorSignalAdjustState:
		s.handleSignalAdjustState(event)
	case streamAllocatorSignalEstimate:
		s.handleSignalEstimate(event)
	case streamAllocatorSignalPeriodicPing:
		s.handleSignalPeriodicPing(event)
	case streamAllocatorSignalSendProbe:
		s.handleSignalSendProbe(event)
	case streamAllocatorSignalProbeClusterDone:
		s.handleSignalProbeClusterDone(event)
	case streamAllocatorSignalResume:
		s.handleSignalResume(event)
	case streamAllocatorSignalSetAllowPause:
		s.handleSignalSetAllowPause(event)
	case streamAllocatorSignalSetChannelCapacity:
		s.handleSignalSetChannelCapacity(event)
	case streamAllocatorSignalNACK:
		s.handleSignalNACK(event)
	case streamAllocatorSignalRTCPReceiverReport:
		s.handleSignalRTCPReceiverReport(event)
	}
}

func (s *StreamAllocator) handleSignalAllocateTrack(event *Event) {
	s.videoTracksMu.Lock()
	track := s.videoTracks[event.TrackID]
	if track != nil {
		track.SetDirty(false)
	}
	s.videoTracksMu.Unlock()

	if track != nil {
		s.allocateTrack(track)
	}
}

func (s *StreamAllocator) handleSignalAllocateAllTracks(event *Event) {
	s.videoTracksMu.Lock()
	s.isAllocateAllPending = false
	s.videoTracksMu.Unlock()

	if s.state == streamAllocatorStateDeficient {
		s.allocateAllTracks()
	}
}

func (s *StreamAllocator) handleSignalAdjustState(event *Event) {
	s.adjustState()
}

func (s *StreamAllocator) handleSignalEstimate(event *Event) {
	receivedEstimate, _ := event.Data.(int64)
	s.lastReceivedEstimate = receivedEstimate
	s.monitorRate(receivedEstimate)

	// while probing, maintain estimate separately to enable keeping current committed estimate if probe fails
	if s.probeController.IsInProbe() {
		s.handleNewEstimateInProbe()
	} else {
		s.handleNewEstimateInNonProbe()
	}
}

func (s *StreamAllocator) handleSignalPeriodicPing(event *Event) {
	// finalize probe if necessary
	trend, _ := s.channelObserver.GetTrend()
	isHandled, isNotFailing, isGoalReached := s.probeController.MaybeFinalizeProbe(
		s.channelObserver.HasEnoughEstimateSamples(),
		trend,
		s.channelObserver.GetLowestEstimate(),
	)
	if isHandled {
		s.onProbeDone(isNotFailing, isGoalReached)
	}

	// probe if necessary and timing is right
	if s.state == streamAllocatorStateDeficient {
		s.maybeProbe()
	}

	s.updateTracksHistory()
}

func (s *StreamAllocator) handleSignalSendProbe(event *Event) {
	bytesToSend := event.Data.(int)
	if bytesToSend <= 0 {
		return
	}

	bytesSent := 0
	for _, track := range s.getTracks() {
		sent := track.WritePaddingRTP(bytesToSend)
		bytesSent += sent
		bytesToSend -= sent
		if bytesToSend <= 0 {
			break
		}
	}

	if bytesSent != 0 {
		s.prober.ProbeSent(bytesSent)
	}
}

func (s *StreamAllocator) handleSignalProbeClusterDone(event *Event) {
	info, _ := event.Data.(ProbeClusterInfo)
	s.probeController.ProbeClusterDone(info)
}

func (s *StreamAllocator) handleSignalResume(event *Event) {
	s.videoTracksMu.Lock()
	track := s.videoTracks[event.TrackID]
	s.videoTracksMu.Unlock()

	if track != nil {
		update := NewStreamStateUpdate()
		if track.SetStreamState(StreamStateActive) {
			update.HandleStreamingChange(track, StreamStateActive)
		}
		s.maybeSendUpdate(update)
	}
}

func (s *StreamAllocator) handleSignalSetAllowPause(event *Event) {
	s.allowPause = event.Data.(bool)
}

func (s *StreamAllocator) handleSignalSetChannelCapacity(event *Event) {
	s.overriddenChannelCapacity = event.Data.(int64)
	if s.overriddenChannelCapacity > 0 {
		s.params.Logger.Infow("allocating on override channel capacity", "override", s.overriddenChannelCapacity)
		s.allocateAllTracks()
	} else {
		s.params.Logger.Infow("clearing override channel capacity")
	}
}

func (s *StreamAllocator) handleSignalNACK(event *Event) {
	nackInfos := event.Data.([]sfu.NackInfo)

	s.videoTracksMu.Lock()
	track := s.videoTracks[event.TrackID]
	s.videoTracksMu.Unlock()

	if track != nil {
		track.UpdateNack(nackInfos)
	}
}

func (s *StreamAllocator) handleSignalRTCPReceiverReport(event *Event) {
	rr := event.Data.(rtcp.ReceptionReport)

	s.videoTracksMu.Lock()
	track := s.videoTracks[event.TrackID]
	s.videoTracksMu.Unlock()

	if track != nil {
		track.ProcessRTCPReceiverReport(rr)
	}
}

func (s *StreamAllocator) setState(state streamAllocatorState) {
	if s.state == state {
		return
	}

	s.params.Logger.Infow("stream allocator: state change", "from", s.state, "to", state)
	s.state = state

	// reset probe to enforce a delay after state change before probing
	s.probeController.Reset()
	// a fresh channel observer after state transition to get clean data
	s.channelObserver = s.newChannelObserverNonProbe()
}

func (s *StreamAllocator) adjustState() {
	for _, track := range s.getTracks() {
		if track.IsDeficient() {
			s.setState(streamAllocatorStateDeficient)
			return
		}
	}

	s.setState(streamAllocatorStateStable)
}

func (s *StreamAllocator) handleNewEstimateInProbe() {
	// always update NACKs, even if aborted
	packetDelta, repeatedNackDelta := s.getNackDelta()

	if s.probeController.DoesProbeNeedFinalize() {
		// waiting for aborted probe to finalize
		return
	}

	s.channelObserver.AddEstimate(s.lastReceivedEstimate)
	s.channelObserver.AddNack(packetDelta, repeatedNackDelta)

	trend, _ := s.channelObserver.GetTrend()
	s.probeController.CheckProbe(trend, s.channelObserver.GetHighestEstimate())
}

func (s *StreamAllocator) handleNewEstimateInNonProbe() {
	s.channelObserver.AddEstimate(s.lastReceivedEstimate)

	packetDelta, repeatedNackDelta := s.getNackDelta()
	s.channelObserver.AddNack(packetDelta, repeatedNackDelta)

	trend, reason := s.channelObserver.GetTrend()
	if trend != ChannelTrendCongesting {
		return
	}

	var estimateToCommit int64
	expectedBandwidthUsage := s.getExpectedBandwidthUsage()
	switch reason {
	case ChannelCongestionReasonLoss:
		estimateToCommit = int64(float64(expectedBandwidthUsage) * (1.0 - NackRatioAttenuator*s.channelObserver.GetNackRatio()))
		if estimateToCommit > s.lastReceivedEstimate {
			estimateToCommit = s.lastReceivedEstimate
		}
	default:
		estimateToCommit = s.lastReceivedEstimate
	}

	s.params.Logger.Infow(
		"stream allocator: channel congestion detected, updating channel capacity",
		"reason", reason,
		"old(bps)", s.committedChannelCapacity,
		"new(bps)", estimateToCommit,
		"lastReceived(bps)", s.lastReceivedEstimate,
		"expectedUsage(bps)", expectedBandwidthUsage,
		"channel", s.channelObserver.ToString(),
	)
	s.params.Logger.Infow(
		"stream allocator: channel congestion detected, updating channel capacity: experimental",
		"rateHistory", s.rateMonitor.GetHistory(),
		"expectedQueuing", s.rateMonitor.GetQueuingGuess(),
		"nackHistory", s.channelObserver.GetNackHistory(),
		"trackHistory", s.getTracksHistory(),
	)
	s.committedChannelCapacity = estimateToCommit

	// reset to get new set of samples for next trend
	s.channelObserver = s.newChannelObserverNonProbe()

	// reset probe to ensure it does not start too soon after a downward trend
	s.probeController.Reset()

	s.allocateAllTracks()
}

func (s *StreamAllocator) allocateTrack(track *Track) {
	// abort any probe that may be running when a track specific change needs allocation
	s.probeController.AbortProbe()

	// if not deficient, free pass allocate track
	if !s.params.Config.Enabled || s.state == streamAllocatorStateStable || !track.IsManaged() {
		update := NewStreamStateUpdate()
		allocation := track.AllocateOptimal(FlagAllowOvershootWhileOptimal)
		updateStreamStateChange(track, allocation, update)
		s.maybeSendUpdate(update)
		return
	}

	//
	// In DEFICIENT state,
	//   Two possibilities
	//   1. Available headroom is enough to accommodate track that needs change.
	//      Note that the track could be muted, hence stopping.
	//   2. Have to steal bits from other tracks currently streaming.
	//
	//   For both cases, do
	//     a. Find cooperative transition from track that needs allocation.
	//     b. If track is currently streaming at minimum, do not do anything.
	//     c. If track is giving back bits, apply the transition and use bits given
	//        back to boost any deficient track(s).
	//
	//   If track needs more bits, i.e. upward transition (may need resume or higher layer subscription),
	//     a. Try to allocate using existing headroom. This can be tried to get the best
	//        possible fit for the available headroom.
	//     b. If there is not enough headroom to allocate anything, ask for best offer from
	//        other tracks that are currently streaming and try to use it.
	//
	track.ProvisionalAllocatePrepare()
	transition := track.ProvisionalAllocateGetCooperativeTransition(FlagAllowOvershootWhileDeficient)

	// track is currently streaming at minimum
	if transition.BandwidthDelta == 0 {
		return
	}

	// downgrade, giving back bits
	if transition.From.GreaterThan(transition.To) {
		allocation := track.ProvisionalAllocateCommit()

		update := NewStreamStateUpdate()
		updateStreamStateChange(track, allocation, update)
		s.maybeSendUpdate(update)

		s.adjustState()

		// Use the bits given back to boost deficient track(s).
		// Note layer downgrade may actually have positive delta (i.e. consume more bits)
		// because of when the measurement is done. But, only available headroom after
		// applying the transition will be used to boost deficient track(s).
		s.maybeBoostDeficientTracks()
		return
	}

	// this track is currently not streaming and needs bits to start.
	// first try an allocation using available headroom
	availableChannelCapacity := s.getAvailableHeadroom(false)
	if availableChannelCapacity > 0 {
		track.ProvisionalAllocateReset() // to reset allocation from co-operative transition above and try fresh

		bestLayer := buffer.InvalidLayer

	alloc_loop:
		for spatial := int32(0); spatial <= buffer.DefaultMaxLayerSpatial; spatial++ {
			for temporal := int32(0); temporal <= buffer.DefaultMaxLayerTemporal; temporal++ {
				layer := buffer.VideoLayer{
					Spatial:  spatial,
					Temporal: temporal,
				}

				usedChannelCapacity := track.ProvisionalAllocate(availableChannelCapacity, layer, s.allowPause, FlagAllowOvershootWhileDeficient)
				if availableChannelCapacity < usedChannelCapacity {
					break alloc_loop
				}

				bestLayer = layer
			}
		}

		if bestLayer.IsValid() {
			// found layer that can fit in available headroom
			update := NewStreamStateUpdate()
			allocation := track.ProvisionalAllocateCommit()
			updateStreamStateChange(track, allocation, update)
			s.maybeSendUpdate(update)

			s.adjustState()
			return
		}

		track.ProvisionalAllocateReset()
		transition = track.ProvisionalAllocateGetCooperativeTransition(FlagAllowOvershootWhileDeficient) // get transition again to reset above allocation attempt using available headroom
	}

	// if there is not enough headroom, try to redistribute starting with tracks that are closest to their desired.
	bandwidthAcquired := int64(0)
	var contributingTracks []*Track

	minDistanceSorted := s.getMinDistanceSorted(track)
	for _, t := range minDistanceSorted {
		t.ProvisionalAllocatePrepare()
	}

	for _, t := range minDistanceSorted {
		tx := t.ProvisionalAllocateGetBestWeightedTransition()
		if tx.BandwidthDelta < 0 {
			contributingTracks = append(contributingTracks, t)

			bandwidthAcquired += -tx.BandwidthDelta
			if bandwidthAcquired >= transition.BandwidthDelta {
				break
			}
		}
	}

	update := NewStreamStateUpdate()
	if bandwidthAcquired >= transition.BandwidthDelta {
		// commit the tracks that contributed
		for _, t := range contributingTracks {
			allocation := t.ProvisionalAllocateCommit()
			updateStreamStateChange(t, allocation, update)
		}

		// STREAM-ALLOCATOR-TODO if got too much extra, can potentially give it to some deficient track
	}

	// commit the track that needs change if enough could be acquired or pause not allowed
	if !s.allowPause || bandwidthAcquired >= transition.BandwidthDelta {
		allocation := track.ProvisionalAllocateCommit()
		updateStreamStateChange(track, allocation, update)
	} else {
		// explicitly pause to ensure stream state update happens if a track coming out of mute cannot be allocated
		allocation := track.Pause()
		updateStreamStateChange(track, allocation, update)
	}

	s.maybeSendUpdate(update)

	s.adjustState()
}

func (s *StreamAllocator) onProbeDone(isNotFailing bool, isGoalReached bool) {
	highestEstimateInProbe := s.channelObserver.GetHighestEstimate()

	//
	// Reset estimator at the end of a probe irrespective of probe result to get fresh readings.
	// With a failed probe, the latest estimate could be lower than committed estimate.
	// As bandwidth estimator (remote in REMB case, local in TWCC case) holds state,
	// subsequent estimates could start from the lower point. That should not trigger a
	// downward trend and get latched to committed estimate as that would trigger a re-allocation.
	// With fresh readings, as long as the trend is not going downward, it will not get latched.
	//
	// NOTE: With TWCC, it is possible to reset bandwidth estimation to clean state as
	// the send side is in full control of bandwidth estimation.
	//
	channelObserverString := s.channelObserver.ToString()
	s.channelObserver = s.newChannelObserverNonProbe()
	s.params.Logger.Infow(
		"probe done",
		"isNotFailing", isNotFailing,
		"isGoalReached", isGoalReached,
		"committedEstimate", s.committedChannelCapacity,
		"highestEstimate", highestEstimateInProbe,
		"channel", channelObserverString,
	)
	if !isNotFailing {
		return
	}

	if highestEstimateInProbe > s.committedChannelCapacity {
		s.committedChannelCapacity = highestEstimateInProbe
	}

	s.maybeBoostDeficientTracks()
}

func (s *StreamAllocator) maybeBoostDeficientTracks() {
	availableChannelCapacity := s.getAvailableHeadroom(false)
	if availableChannelCapacity <= 0 {
		return
	}

	update := NewStreamStateUpdate()

	for _, track := range s.getMaxDistanceSortedDeficient() {
		allocation, boosted := track.AllocateNextHigher(availableChannelCapacity, FlagAllowOvershootInCatchup)
		if !boosted {
			continue
		}

		updateStreamStateChange(track, allocation, update)

		availableChannelCapacity -= allocation.BandwidthDelta
		if availableChannelCapacity <= 0 {
			break
		}
	}

	s.maybeSendUpdate(update)

	s.adjustState()
}

func (s *StreamAllocator) allocateAllTracks() {
	if !s.params.Config.Enabled {
		// nothing else to do when disabled
		return
	}

	//
	// Goals:
	//   1. Stream as many tracks as possible, i.e. no pauses.
	//   2. Try to give fair allocation to all track.
	//
	// Start with the lowest layer and give each track a chance at that layer and keep going up.
	// As long as there is enough bandwidth for tracks to stream at the lowest layer, the first goal is achieved.
	//
	// Tracks that have higher subscribed layer can use any additional available bandwidth. This tried to achieve the second goal.
	//
	// If there is not enough bandwidth even for the lowest layer, tracks at lower priorities will be paused.
	//
	update := NewStreamStateUpdate()

	availableChannelCapacity := s.getAvailableChannelCapacity(true)

	//
	// This pass is to find out if there is any leftover channel capacity after allocating exempt tracks.
	// Exempt tracks are given optimal allocation (i. e. no bandwidth constraint) so that they do not fail allocation.
	//
	videoTracks := s.getTracks()
	for _, track := range videoTracks {
		if track.IsManaged() {
			continue
		}

		allocation := track.AllocateOptimal(FlagAllowOvershootExemptTrackWhileDeficient)
		updateStreamStateChange(track, allocation, update)

		// STREAM-ALLOCATOR-TODO: optimistic allocation before bitrate is available will return 0. How to account for that?
		availableChannelCapacity -= allocation.BandwidthRequested
	}

	if availableChannelCapacity < 0 {
		availableChannelCapacity = 0
	}
	if availableChannelCapacity == 0 && s.allowPause {
		// nothing left for managed tracks, pause them all
		for _, track := range videoTracks {
			if !track.IsManaged() {
				continue
			}

			allocation := track.Pause()
			updateStreamStateChange(track, allocation, update)
		}
	} else {
		sorted := s.getSorted()
		for _, track := range sorted {
			track.ProvisionalAllocatePrepare()
		}

		for spatial := int32(0); spatial <= buffer.DefaultMaxLayerSpatial; spatial++ {
			for temporal := int32(0); temporal <= buffer.DefaultMaxLayerTemporal; temporal++ {
				layer := buffer.VideoLayer{
					Spatial:  spatial,
					Temporal: temporal,
				}

				for _, track := range sorted {
					usedChannelCapacity := track.ProvisionalAllocate(availableChannelCapacity, layer, s.allowPause, FlagAllowOvershootWhileDeficient)
					availableChannelCapacity -= usedChannelCapacity
					if availableChannelCapacity < 0 {
						availableChannelCapacity = 0
					}
				}
			}
		}

		for _, track := range sorted {
			allocation := track.ProvisionalAllocateCommit()
			updateStreamStateChange(track, allocation, update)
		}
	}

	s.maybeSendUpdate(update)

	s.adjustState()
}

func (s *StreamAllocator) maybeSendUpdate(update *StreamStateUpdate) {
	if update.Empty() {
		return
	}

	// logging individual changes to make it easier for logging systems
	for _, streamState := range update.StreamStates {
		s.params.Logger.Debugw("streamed tracks changed",
			"trackID", streamState.TrackID,
			"state", streamState.State,
		)
	}
	if s.onStreamStateChange != nil {
		err := s.onStreamStateChange(update)
		if err != nil {
			s.params.Logger.Errorw("could not send streamed tracks update", err)
		}
	}
}

func (s *StreamAllocator) getAvailableChannelCapacity(allowOverride bool) int64 {
	availableChannelCapacity := s.committedChannelCapacity
	if s.params.Config.MinChannelCapacity > availableChannelCapacity {
		availableChannelCapacity = s.params.Config.MinChannelCapacity
		s.params.Logger.Debugw(
			"stream allocator: overriding channel capacity with min channel capacity",
			"actual", s.committedChannelCapacity,
			"override", availableChannelCapacity,
		)
	}
	if allowOverride && s.overriddenChannelCapacity > 0 {
		availableChannelCapacity = s.overriddenChannelCapacity
		s.params.Logger.Debugw(
			"stream allocator: overriding channel capacity",
			"actual", s.committedChannelCapacity,
			"override", availableChannelCapacity,
		)
	}

	return availableChannelCapacity
}

func (s *StreamAllocator) getExpectedBandwidthUsage() int64 {
	expected := int64(0)
	for _, track := range s.getTracks() {
		expected += track.BandwidthRequested()
	}

	return expected
}

func (s *StreamAllocator) getAvailableHeadroom(allowOverride bool) int64 {
	return s.getAvailableChannelCapacity(allowOverride) - s.getExpectedBandwidthUsage()
}

func (s *StreamAllocator) getNackDelta() (uint32, uint32) {
	aggPacketDelta := uint32(0)
	aggRepeatedNackDelta := uint32(0)
	for _, track := range s.getTracks() {
		packetDelta, nackDelta := track.GetNackDelta()
		aggPacketDelta += packetDelta
		aggRepeatedNackDelta += nackDelta
	}

	return aggPacketDelta, aggRepeatedNackDelta
}

func (s *StreamAllocator) newChannelObserverProbe() *ChannelObserver {
	return NewChannelObserver(
		ChannelObserverParams{
			Name:   "probe",
			Config: s.params.Config.ChannelObserverProbeConfig,
		},
		s.params.Logger,
	)
}

func (s *StreamAllocator) newChannelObserverNonProbe() *ChannelObserver {
	return NewChannelObserver(
		ChannelObserverParams{
			Name:   "non-probe",
			Config: s.params.Config.ChannelObserverNonProbeConfig,
		},
		s.params.Logger,
	)
}

func (s *StreamAllocator) initProbe(probeGoalDeltaBps int64) {
	expectedBandwidthUsage := s.getExpectedBandwidthUsage()
	if float64(expectedBandwidthUsage) > 1.5*float64(s.committedChannelCapacity) {
		// STREAM-ALLOCATOR-TODO-START
		// Should probably skip probing if the expected usage is much higher than committed channel capacity.
		// But, give that bandwidth estimate is volatile at times and can drop down to small values,
		// not probing means streaming stuck in a well for long.
		// Observe this and figure out if there is a threshold from practical use cases that can be used to
		// skip probing safely
		// STREAM-ALLOCATOR-TODO-END
		s.params.Logger.Warnw(
			"stream allocator: starting probe alarm",
			fmt.Errorf("expected too high, expected: %d, committed: %d", expectedBandwidthUsage, s.committedChannelCapacity),
		)
	}

	probeClusterId, probeGoalBps := s.probeController.InitProbe(probeGoalDeltaBps, expectedBandwidthUsage)

	channelState := ""
	if s.channelObserver != nil {
		channelState = s.channelObserver.ToString()
	}
	s.channelObserver = s.newChannelObserverProbe()
	s.channelObserver.SeedEstimate(s.lastReceivedEstimate)

	s.params.Logger.Infow(
		"stream allocator: starting probe",
		"probeClusterId", probeClusterId,
		"current usage", expectedBandwidthUsage,
		"committed", s.committedChannelCapacity,
		"lastReceived", s.lastReceivedEstimate,
		"channel", channelState,
		"probeGoalDeltaBps", probeGoalDeltaBps,
		"goalBps", probeGoalBps,
	)
}

func (s *StreamAllocator) maybeProbe() {
	if s.overriddenChannelCapacity > 0 {
		// do not probe if channel capacity is overridden
		return
	}
	if !s.probeController.CanProbe() {
		return
	}

	switch s.params.Config.ProbeMode {
	case config.CongestionControlProbeModeMedia:
		s.maybeProbeWithMedia()
		s.adjustState()
	case config.CongestionControlProbeModePadding:
		s.maybeProbeWithPadding()
	}
}

func (s *StreamAllocator) maybeProbeWithMedia() {
	// boost deficient track farthest from desired layer
	for _, track := range s.getMaxDistanceSortedDeficient() {
		allocation, boosted := track.AllocateNextHigher(ChannelCapacityInfinity, FlagAllowOvershootInBoost)
		if !boosted {
			continue
		}

		update := NewStreamStateUpdate()
		updateStreamStateChange(track, allocation, update)
		s.maybeSendUpdate(update)

		s.probeController.Reset()
		break
	}
}

func (s *StreamAllocator) maybeProbeWithPadding() {
	// use deficient track farthest from desired layer to find how much to probe
	for _, track := range s.getMaxDistanceSortedDeficient() {
		transition, available := track.GetNextHigherTransition(FlagAllowOvershootInProbe)
		if !available || transition.BandwidthDelta < 0 {
			continue
		}

		s.initProbe(transition.BandwidthDelta)
		break
	}
}

func (s *StreamAllocator) getTracks() []*Track {
	s.videoTracksMu.RLock()
	tracks := make([]*Track, 0, len(s.videoTracks))
	for _, track := range s.videoTracks {
		tracks = append(tracks, track)
	}
	s.videoTracksMu.RUnlock()

	return tracks
}

func (s *StreamAllocator) getSorted() TrackSorter {
	s.videoTracksMu.RLock()
	var trackSorter TrackSorter
	for _, track := range s.videoTracks {
		if !track.IsManaged() {
			continue
		}

		trackSorter = append(trackSorter, track)
	}
	s.videoTracksMu.RUnlock()

	sort.Sort(trackSorter)

	return trackSorter
}

func (s *StreamAllocator) getMinDistanceSorted(exclude *Track) MinDistanceSorter {
	s.videoTracksMu.RLock()
	var minDistanceSorter MinDistanceSorter
	for _, track := range s.videoTracks {
		if !track.IsManaged() || track == exclude {
			continue
		}

		minDistanceSorter = append(minDistanceSorter, track)
	}
	s.videoTracksMu.RUnlock()

	sort.Sort(minDistanceSorter)

	return minDistanceSorter
}

func (s *StreamAllocator) getMaxDistanceSortedDeficient() MaxDistanceSorter {
	s.videoTracksMu.RLock()
	var maxDistanceSorter MaxDistanceSorter
	for _, track := range s.videoTracks {
		if !track.IsManaged() || !track.IsDeficient() {
			continue
		}

		maxDistanceSorter = append(maxDistanceSorter, track)
	}
	s.videoTracksMu.RUnlock()

	sort.Sort(maxDistanceSorter)

	return maxDistanceSorter
}

// STREAM-ALLOCATOR-EXPERIMENTAL-TODO
// Monitor sent rate vs estimate to figure out queuing on congestion.
// Idea here is to pause all managed tracks on congestion detection immediately till queue drains.
// That will allow channel to clear up without more traffic added and a re-allocation can start afresh.
// Some bits to work out
//   - how good is queuing estimate?
//   - should we pause unmanaged tracks also? But, they will restart at highest layer and request a key frame.
//   - what should be the channel capacity to use when resume re-allocation happens?
func (s *StreamAllocator) monitorRate(estimate int64) {
	managedBytesSent := uint32(0)
	managedBytesRetransmitted := uint32(0)
	unmanagedBytesSent := uint32(0)
	unmanagedBytesRetransmitted := uint32(0)
	for _, track := range s.getTracks() {
		b, r := track.GetAndResetBytesSent()
		if track.IsManaged() {
			managedBytesSent += b
			managedBytesRetransmitted += r
		} else {
			unmanagedBytesSent += b
			unmanagedBytesRetransmitted += r
		}
	}

	s.rateMonitor.Update(estimate, managedBytesSent, managedBytesRetransmitted, unmanagedBytesSent, unmanagedBytesRetransmitted)
}

func (s *StreamAllocator) updateTracksHistory() {
	for _, track := range s.getTracks() {
		track.UpdateHistory()
	}
}

func (s *StreamAllocator) getTracksHistory() map[livekit.TrackID]string {
	tracks := s.getTracks()
	history := make(map[livekit.TrackID]string, len(tracks))
	for _, track := range tracks {
		history[track.ID()] = track.GetHistory()
	}

	return history
}

// ------------------------------------------------

func updateStreamStateChange(track *Track, allocation sfu.VideoAllocation, update *StreamStateUpdate) {
	updated := false
	streamState := StreamStateInactive
	switch allocation.PauseReason {
	case sfu.VideoPauseReasonMuted:
		fallthrough

	case sfu.VideoPauseReasonPubMuted:
		streamState = StreamStateInactive
		updated = track.SetStreamState(streamState)

	case sfu.VideoPauseReasonBandwidth:
		streamState = StreamStatePaused
		updated = track.SetStreamState(streamState)
	}

	if updated {
		update.HandleStreamingChange(track, streamState)
	}
}

// ------------------------------------------------<|MERGE_RESOLUTION|>--- conflicted
+++ resolved
@@ -53,35 +53,6 @@
 
 // ---------------------------------------------------------------------------
 
-<<<<<<< HEAD
-var (
-	ChannelObserverParamsProbe = ChannelObserverParams{
-		Name:                           "probe",
-		EstimateRequiredSamples:        3,
-		EstimateDownwardTrendThreshold: 0.0,
-		EstimateValidityWindow:         10 * time.Second,
-		NackMinPPS:                     0,
-		NackWindowMinDuration:          500 * time.Millisecond,
-		NackWindowMaxDuration:          1 * time.Second,
-		NackRatioThreshold:             0.04,
-	}
-
-	ChannelObserverParamsNonProbe = ChannelObserverParams{
-		Name:                           "non-probe",
-		EstimateRequiredSamples:        8,
-		EstimateDownwardTrendThreshold: -0.5,
-		EstimateValidityWindow:         10 * time.Second,
-		NackMinPPS:                     50,
-		NackWindowMinDuration:          1 * time.Second,
-		NackWindowMaxDuration:          2 * time.Second,
-		NackRatioThreshold:             0.08,
-	}
-)
-
-// ---------------------------------------------------------------------------
-
-=======
->>>>>>> b6394d5a
 type streamAllocatorState int
 
 const (

--- conflicted
+++ resolved
@@ -248,17 +248,6 @@
 	opts ...ReceiverOpts,
 ) *WebRTCReceiver {
 	w := &WebRTCReceiver{
-<<<<<<< HEAD
-		logger:   logger,
-		receiver: receiver,
-		trackID:  livekit.TrackID(track.ID()),
-		streamID: track.StreamID(),
-		codec:    track.Codec(),
-		kind:     track.Kind(),
-		onRTCP:   onRTCP,
-		isSVC:    mime.IsMimeTypeStringSVC(track.Codec().MimeType),
-		isRED:    mime.IsMimeTypeStringRED(track.Codec().MimeType),
-=======
 		logger:     logger,
 		receiver:   receiver,
 		trackID:    livekit.TrackID(track.ID()),
@@ -267,9 +256,8 @@
 		codecState: ReceiverCodecStateNormal,
 		kind:       track.Kind(),
 		onRTCP:     onRTCP,
-		isSVC:      buffer.IsSvcCodec(track.Codec().MimeType),
-		isRED:      buffer.IsRedCodec(track.Codec().MimeType),
->>>>>>> d8e325d3
+		isSVC:      mime.IsMimeTypeStringSVC(track.Codec().MimeType),
+		isRED:      mime.IsMimeTypeStringRED(track.Codec().MimeType),
 	}
 
 	for _, opt := range opts {

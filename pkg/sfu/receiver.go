--- conflicted
+++ resolved
@@ -49,19 +49,6 @@
 	DebugInfo() map[string]interface{}
 }
 
-<<<<<<< HEAD
-const (
-	lostUpdateDelta = 1e9
-)
-
-/* RAJA-REMOVE
-=======
->>>>>>> c47ad5e3
-var (
-	defaultBitratesCumulative = [][]uint64{{60000, 90000, 150000, 0}, {200000, 300000, 500000, 0}, {400000, 600000, 1000000, 0}}
-)
-RAJA-REMOVE */
-
 // WebRTCReceiver receives a video track
 type WebRTCReceiver struct {
 	peerID          string
@@ -354,11 +341,6 @@
 			tls := make([]int64, 4)
 			if w.hasSpatialLayer(int32(i)) {
 				tls = buff.BitrateTemporalCumulative()
-<<<<<<< HEAD
-				// RAJA-REMOVE w.maybeUseDefaultBitrate(tls, i)
-=======
-				MaybeUseDefaultBitrate(tls, i)
->>>>>>> c47ad5e3
 			}
 
 			for j := 0; j < len(br[i]); j++ {
@@ -542,38 +524,6 @@
 	w.downTracks = append(w.downTracks, track)
 }
 
-<<<<<<< HEAD
-/* RAJA-REMOVE
-func (w *WebRTCReceiver) maybeUseDefaultBitrate(tlbs []uint64, layer int) {
-=======
-func MaybeUseDefaultBitrate(tlbs []uint64, layer int) {
->>>>>>> c47ad5e3
-	for _, tlb := range tlbs {
-		if tlb != uint64(0) {
-			// some layer has data
-			return
-		}
-	}
-
-	//
-	// Before measured bitrate is available, initialize with some sane default values.
-	// Note that not all clients send temporal layers or have same number of temporal layers.
-	//   o Safari 15 - does not do temporal layers
-	//   o Chrome 95 - does two temporal layers
-	//   o Firefox 94 - does three temporal layers
-	// Default initialization is to ensure that StreamAllocator has some data and can
-	// forward tracks as soon as available.
-	//
-	// Measured bitrate will be available periodically starting shortly after stream
-	// starts flowing (see `reportDelta` in buffer.go). Once that information becomes
-	// available, it will be used for stream allocation.
-	//
-	for i := 0; i < len(tlbs); i++ {
-		tlbs[i] = defaultBitratesCumulative[layer][i]
-	}
-}
-RAJA-REMOVE */
-
 func (w *WebRTCReceiver) DebugInfo() map[string]interface{} {
 	info := map[string]interface{}{
 		"Simulcast": w.isSimulcast,

// Copyright 2023 LiveKit, Inc.
//
// Licensed under the Apache License, Version 2.0 (the "License");
// you may not use this file except in compliance with the License.
// You may obtain a copy of the License at
//
//     http://www.apache.org/licenses/LICENSE-2.0
//
// Unless required by applicable law or agreed to in writing, software
// distributed under the License is distributed on an "AS IS" BASIS,
// WITHOUT WARRANTIES OR CONDITIONS OF ANY KIND, either express or implied.
// See the License for the specific language governing permissions and
// limitations under the License.

package sfu

import (
	"reflect"
	"testing"
	"time"

	"github.com/stretchr/testify/require"

	"github.com/livekit/protocol/logger"
)

func Test_sequencer(t *testing.T) {
	seq := newSequencer(500, false, logger.GetLogger())
	off := uint16(15)

<<<<<<< HEAD
	for i := uint16(1); i < 518; i++ {
		seq.push(i, i+off, 123, true, 2, nil, 0, nil)
	}
	// send the last two out-of-order
	seq.push(519, 519+off, 123, false, 2, nil, 0, nil)
	seq.push(518, 518+off, 123, true, 2, nil, 0, nil)
=======
	for i := uint64(1); i < 518; i++ {
		seq.push(time.Now(), i, i+uint64(off), 123, true, 2, nil, nil)
	}
	// send the last two out-of-order
	seq.push(time.Now(), 519, 519+uint64(off), 123, false, 2, nil, nil)
	seq.push(time.Now(), 518, 518+uint64(off), 123, true, 2, nil, nil)
>>>>>>> 492eb3bf

	req := []uint16{57, 58, 62, 63, 513, 514, 515, 516, 517}
	res := seq.getPacketsMeta(req)
	// nothing should be returned as not enough time has elapsed since sending packet
	require.Equal(t, 0, len(res))

	time.Sleep((ignoreRetransmission + 10) * time.Millisecond)
	res = seq.getPacketsMeta(req)
	require.Equal(t, len(req), len(res))
	for i, val := range res {
		require.Equal(t, val.targetSeqNo, req[i])
		require.Equal(t, val.sourceSeqNo, req[i]-off)
		require.Equal(t, val.layer, int8(2))
	}
	res = seq.getPacketsMeta(req)
	require.Equal(t, 0, len(res))
	time.Sleep((ignoreRetransmission + 10) * time.Millisecond)
	res = seq.getPacketsMeta(req)
	require.Equal(t, len(req), len(res))
	for i, val := range res {
		require.Equal(t, val.targetSeqNo, req[i])
		require.Equal(t, val.sourceSeqNo, req[i]-off)
		require.Equal(t, val.layer, int8(2))
	}

<<<<<<< HEAD
	seq.push(521, 521+off, 123, true, 1, nil, 0, nil)
=======
	seq.push(time.Now(), 521, 521+uint64(off), 123, true, 1, nil, nil)
>>>>>>> 492eb3bf
	m := seq.getPacketsMeta([]uint16{521 + off})
	require.Equal(t, 0, len(m))
	time.Sleep((ignoreRetransmission + 10) * time.Millisecond)
	m = seq.getPacketsMeta([]uint16{521 + off})
	require.Equal(t, 1, len(m))

<<<<<<< HEAD
	seq.push(505, 505+off, 123, false, 1, nil, 0, nil)
=======
	seq.push(time.Now(), 505, 505+uint64(off), 123, false, 1, nil, nil)
>>>>>>> 492eb3bf
	m = seq.getPacketsMeta([]uint16{505 + off})
	require.Equal(t, 0, len(m))
	time.Sleep((ignoreRetransmission + 10) * time.Millisecond)
	m = seq.getPacketsMeta([]uint16{505 + off})
	require.Equal(t, 1, len(m))
}

func Test_sequencer_getNACKSeqNo_exclusion(t *testing.T) {
	type args struct {
		seqNo []uint16
	}
	type input struct {
		seqNo     uint64
		isPadding bool
	}
	type fields struct {
<<<<<<< HEAD
		input               []uint16
		padding             []uint16
		offset              uint16
		markerOdd           bool
		markerEven          bool
		codecBytesOdd       []byte
		numCodecBytesInOdd  int
		codecBytesEven      []byte
		numCodecBytesInEven int
		ddBytesOdd          []byte
		ddBytesEven         []byte
=======
		inputs         []input
		offset         uint64
		markerOdd      bool
		markerEven     bool
		codecBytesOdd  []byte
		codecBytesEven []byte
		ddBytesOdd     []byte
		ddBytesEven    []byte
>>>>>>> 492eb3bf
	}

	tests := []struct {
		name   string
		fields fields
		args   args
		want   []uint16
	}{
		{
			name: "Should get correct seq numbers",
			fields: fields{
<<<<<<< HEAD
				input:               []uint16{2, 3, 4, 7, 8, 11},
				padding:             []uint16{9, 10},
				offset:              5,
				markerOdd:           true,
				markerEven:          false,
				codecBytesOdd:       []byte{1, 2, 3, 4},
				numCodecBytesInOdd:  3,
				codecBytesEven:      []byte{5, 6, 7},
				numCodecBytesInEven: 4,
				ddBytesOdd:          []byte{8, 9, 10},
				ddBytesEven:         []byte{11, 12},
=======
				inputs: []input{
					{65526, false},
					{65524, false},
					{65525, false},
					{65529, false},
					{65530, false},
					{65531, true},
					{65533, false},
					{65532, true},
					{65534, false},
				},
				offset:         5,
				markerOdd:      true,
				markerEven:     false,
				codecBytesOdd:  []byte{1, 2, 3, 4},
				codecBytesEven: []byte{5, 6, 7},
				ddBytesOdd:     []byte{8, 9, 10},
				ddBytesEven:    []byte{11, 12},
>>>>>>> 492eb3bf
			},
			args: args{
				seqNo: []uint16{65526 + 5, 65527 + 5, 65530 + 5, 0 /* 65531 input */, 1 /* 65532 input */, 2 /* 65533 input */, 3 /* 65534 input */},
			},
			// although 65526 is originally pushed, that would have been reset by 65532 (padding only packet)
			// because of trying to add an exclusion range before highest sequence number which will fail
			// and the resulting fix up of the exclusion range slots
			want: []uint16{65530, 65533, 65534},
		},
	}
	for _, tt := range tests {
		tt := tt
		t.Run(tt.name, func(t *testing.T) {
			n := newSequencer(5, true, logger.GetLogger())

			for _, i := range tt.fields.inputs {
				if i.isPadding {
					n.pushPadding(i.seqNo+tt.fields.offset, i.seqNo+tt.fields.offset)
				} else {
					if i.seqNo%2 == 0 {
						n.push(time.Now(), i.seqNo, i.seqNo+tt.fields.offset, 123, tt.fields.markerEven, 3, tt.fields.codecBytesEven, tt.fields.ddBytesEven)
					} else {
						n.push(time.Now(), i.seqNo, i.seqNo+tt.fields.offset, 123, tt.fields.markerOdd, 3, tt.fields.codecBytesOdd, tt.fields.ddBytesOdd)
					}
				}
			}

<<<<<<< HEAD
			for _, i := range tt.fields.input {
				if i%2 == 0 {
					n.push(i, i+tt.fields.offset, 123, tt.fields.markerEven, 3, tt.fields.codecBytesEven, tt.fields.numCodecBytesInEven, tt.fields.ddBytesEven)
				} else {
					n.push(i, i+tt.fields.offset, 123, tt.fields.markerOdd, 3, tt.fields.codecBytesOdd, tt.fields.numCodecBytesInOdd, tt.fields.ddBytesOdd)
=======
			time.Sleep((ignoreRetransmission + 10) * time.Millisecond)
			g := n.getPacketsMeta(tt.args.seqNo)
			var got []uint16
			for _, sn := range g {
				got = append(got, sn.sourceSeqNo)
				if sn.sourceSeqNo%2 == 0 {
					require.Equal(t, tt.fields.markerEven, sn.marker)
					require.Equal(t, tt.fields.codecBytesEven, sn.codecBytes)
					require.Equal(t, tt.fields.ddBytesEven, sn.ddBytes)
				} else {
					require.Equal(t, tt.fields.markerOdd, sn.marker)
					require.Equal(t, tt.fields.codecBytesOdd, sn.codecBytes)
					require.Equal(t, tt.fields.ddBytesOdd, sn.ddBytes)
>>>>>>> 492eb3bf
				}
			}
			if !reflect.DeepEqual(got, tt.want) {
				t.Errorf("getPacketsMeta() = %v, want %v", got, tt.want)
			}
		})
	}
}

func Test_sequencer_getNACKSeqNo_no_exclusion(t *testing.T) {
	type args struct {
		seqNo []uint16
	}
	type input struct {
		seqNo     uint64
		isPadding bool
	}
	type fields struct {
		inputs         []input
		offset         uint64
		markerOdd      bool
		markerEven     bool
		codecBytesOdd  []byte
		codecBytesEven []byte
		ddBytesOdd     []byte
		ddBytesEven    []byte
	}

	tests := []struct {
		name   string
		fields fields
		args   args
		want   []uint16
	}{
		{
			name: "Should get correct seq numbers",
			fields: fields{
				inputs: []input{
					{2, false},
					{3, false},
					{4, false},
					{7, false},
					{8, false},
					{9, true},
					{11, false},
					{10, true},
					{12, false},
					{13, false},
				},
				offset:         5,
				markerOdd:      true,
				markerEven:     false,
				codecBytesOdd:  []byte{1, 2, 3, 4},
				codecBytesEven: []byte{5, 6, 7},
				ddBytesOdd:     []byte{8, 9, 10},
				ddBytesEven:    []byte{11, 12},
			},
			args: args{
				seqNo: []uint16{4 + 5, 5 + 5, 8 + 5, 9 + 5, 10 + 5, 11 + 5, 12 + 5},
			},
			// although 4 and 8 were originally added, they would be too old after a cycle of sequencer buffer
			want: []uint16{11, 12},
		},
	}
	for _, tt := range tests {
		tt := tt
		t.Run(tt.name, func(t *testing.T) {
			n := newSequencer(5, false, logger.GetLogger())

			for _, i := range tt.fields.inputs {
				if i.isPadding {
					n.pushPadding(i.seqNo+tt.fields.offset, i.seqNo+tt.fields.offset)
				} else {
					if i.seqNo%2 == 0 {
						n.push(time.Now(), i.seqNo, i.seqNo+tt.fields.offset, 123, tt.fields.markerEven, 3, tt.fields.codecBytesEven, tt.fields.ddBytesEven)
					} else {
						n.push(time.Now(), i.seqNo, i.seqNo+tt.fields.offset, 123, tt.fields.markerOdd, 3, tt.fields.codecBytesOdd, tt.fields.ddBytesOdd)
					}
				}
			}

			time.Sleep((ignoreRetransmission + 10) * time.Millisecond)
			g := n.getPacketsMeta(tt.args.seqNo)
			var got []uint16
			for _, sn := range g {
				got = append(got, sn.sourceSeqNo)
				if sn.sourceSeqNo%2 == 0 {
					require.Equal(t, tt.fields.markerEven, sn.marker)
					require.Equal(t, tt.fields.codecBytesEven, sn.codecBytes[:sn.numCodecBytesOut])
					require.Equal(t, uint8(tt.fields.numCodecBytesInEven), sn.numCodecBytesIn)
					require.Equal(t, tt.fields.ddBytesEven, sn.ddBytes)
				} else {
					require.Equal(t, tt.fields.markerOdd, sn.marker)
					require.Equal(t, tt.fields.codecBytesOdd, sn.codecBytes[:sn.numCodecBytesOut])
					require.Equal(t, uint8(tt.fields.numCodecBytesInOdd), sn.numCodecBytesIn)
					require.Equal(t, tt.fields.ddBytesOdd, sn.ddBytes)
				}
			}
			if !reflect.DeepEqual(got, tt.want) {
				t.Errorf("getPacketsMeta() = %v, want %v", got, tt.want)
			}
		})
	}
}<|MERGE_RESOLUTION|>--- conflicted
+++ resolved
@@ -28,21 +28,12 @@
 	seq := newSequencer(500, false, logger.GetLogger())
 	off := uint16(15)
 
-<<<<<<< HEAD
-	for i := uint16(1); i < 518; i++ {
-		seq.push(i, i+off, 123, true, 2, nil, 0, nil)
+	for i := uint64(1); i < 518; i++ {
+		seq.push(time.Now(), i, i+uint64(off), 123, true, 2, nil, 0, nil)
 	}
 	// send the last two out-of-order
-	seq.push(519, 519+off, 123, false, 2, nil, 0, nil)
-	seq.push(518, 518+off, 123, true, 2, nil, 0, nil)
-=======
-	for i := uint64(1); i < 518; i++ {
-		seq.push(time.Now(), i, i+uint64(off), 123, true, 2, nil, nil)
-	}
-	// send the last two out-of-order
-	seq.push(time.Now(), 519, 519+uint64(off), 123, false, 2, nil, nil)
-	seq.push(time.Now(), 518, 518+uint64(off), 123, true, 2, nil, nil)
->>>>>>> 492eb3bf
+	seq.push(time.Now(), 519, 519+uint64(off), 123, false, 2, nil, 0, nil)
+	seq.push(time.Now(), 518, 518+uint64(off), 123, true, 2, nil, 0, nil)
 
 	req := []uint16{57, 58, 62, 63, 513, 514, 515, 516, 517}
 	res := seq.getPacketsMeta(req)
@@ -68,22 +59,14 @@
 		require.Equal(t, val.layer, int8(2))
 	}
 
-<<<<<<< HEAD
-	seq.push(521, 521+off, 123, true, 1, nil, 0, nil)
-=======
-	seq.push(time.Now(), 521, 521+uint64(off), 123, true, 1, nil, nil)
->>>>>>> 492eb3bf
+	seq.push(time.Now(), 521, 521+uint64(off), 123, true, 1, nil, 0, nil)
 	m := seq.getPacketsMeta([]uint16{521 + off})
 	require.Equal(t, 0, len(m))
 	time.Sleep((ignoreRetransmission + 10) * time.Millisecond)
 	m = seq.getPacketsMeta([]uint16{521 + off})
 	require.Equal(t, 1, len(m))
 
-<<<<<<< HEAD
-	seq.push(505, 505+off, 123, false, 1, nil, 0, nil)
-=======
-	seq.push(time.Now(), 505, 505+uint64(off), 123, false, 1, nil, nil)
->>>>>>> 492eb3bf
+	seq.push(time.Now(), 505, 505+uint64(off), 123, false, 1, nil, 0, nil)
 	m = seq.getPacketsMeta([]uint16{505 + off})
 	require.Equal(t, 0, len(m))
 	time.Sleep((ignoreRetransmission + 10) * time.Millisecond)
@@ -100,10 +83,8 @@
 		isPadding bool
 	}
 	type fields struct {
-<<<<<<< HEAD
-		input               []uint16
-		padding             []uint16
-		offset              uint16
+		inputs              []input
+		offset              uint64
 		markerOdd           bool
 		markerEven          bool
 		codecBytesOdd       []byte
@@ -112,16 +93,6 @@
 		numCodecBytesInEven int
 		ddBytesOdd          []byte
 		ddBytesEven         []byte
-=======
-		inputs         []input
-		offset         uint64
-		markerOdd      bool
-		markerEven     bool
-		codecBytesOdd  []byte
-		codecBytesEven []byte
-		ddBytesOdd     []byte
-		ddBytesEven    []byte
->>>>>>> 492eb3bf
 	}
 
 	tests := []struct {
@@ -133,19 +104,6 @@
 		{
 			name: "Should get correct seq numbers",
 			fields: fields{
-<<<<<<< HEAD
-				input:               []uint16{2, 3, 4, 7, 8, 11},
-				padding:             []uint16{9, 10},
-				offset:              5,
-				markerOdd:           true,
-				markerEven:          false,
-				codecBytesOdd:       []byte{1, 2, 3, 4},
-				numCodecBytesInOdd:  3,
-				codecBytesEven:      []byte{5, 6, 7},
-				numCodecBytesInEven: 4,
-				ddBytesOdd:          []byte{8, 9, 10},
-				ddBytesEven:         []byte{11, 12},
-=======
 				inputs: []input{
 					{65526, false},
 					{65524, false},
@@ -157,14 +115,15 @@
 					{65532, true},
 					{65534, false},
 				},
-				offset:         5,
-				markerOdd:      true,
-				markerEven:     false,
-				codecBytesOdd:  []byte{1, 2, 3, 4},
-				codecBytesEven: []byte{5, 6, 7},
-				ddBytesOdd:     []byte{8, 9, 10},
-				ddBytesEven:    []byte{11, 12},
->>>>>>> 492eb3bf
+				offset:              5,
+				markerOdd:           true,
+				markerEven:          false,
+				codecBytesOdd:       []byte{1, 2, 3, 4},
+				numCodecBytesInOdd:  3,
+				codecBytesEven:      []byte{5, 6, 7},
+				numCodecBytesInEven: 4,
+				ddBytesOdd:          []byte{8, 9, 10},
+				ddBytesEven:         []byte{11, 12},
 			},
 			args: args{
 				seqNo: []uint16{65526 + 5, 65527 + 5, 65530 + 5, 0 /* 65531 input */, 1 /* 65532 input */, 2 /* 65533 input */, 3 /* 65534 input */},
@@ -185,20 +144,13 @@
 					n.pushPadding(i.seqNo+tt.fields.offset, i.seqNo+tt.fields.offset)
 				} else {
 					if i.seqNo%2 == 0 {
-						n.push(time.Now(), i.seqNo, i.seqNo+tt.fields.offset, 123, tt.fields.markerEven, 3, tt.fields.codecBytesEven, tt.fields.ddBytesEven)
+						n.push(time.Now(), i.seqNo, i.seqNo+tt.fields.offset, 123, tt.fields.markerEven, 3, tt.fields.codecBytesEven, tt.fields.numCodecBytesInEven, tt.fields.ddBytesEven)
 					} else {
-						n.push(time.Now(), i.seqNo, i.seqNo+tt.fields.offset, 123, tt.fields.markerOdd, 3, tt.fields.codecBytesOdd, tt.fields.ddBytesOdd)
+						n.push(time.Now(), i.seqNo, i.seqNo+tt.fields.offset, 123, tt.fields.markerOdd, 3, tt.fields.codecBytesOdd, tt.fields.numCodecBytesInOdd, tt.fields.ddBytesOdd)
 					}
 				}
 			}
 
-<<<<<<< HEAD
-			for _, i := range tt.fields.input {
-				if i%2 == 0 {
-					n.push(i, i+tt.fields.offset, 123, tt.fields.markerEven, 3, tt.fields.codecBytesEven, tt.fields.numCodecBytesInEven, tt.fields.ddBytesEven)
-				} else {
-					n.push(i, i+tt.fields.offset, 123, tt.fields.markerOdd, 3, tt.fields.codecBytesOdd, tt.fields.numCodecBytesInOdd, tt.fields.ddBytesOdd)
-=======
 			time.Sleep((ignoreRetransmission + 10) * time.Millisecond)
 			g := n.getPacketsMeta(tt.args.seqNo)
 			var got []uint16
@@ -206,13 +158,14 @@
 				got = append(got, sn.sourceSeqNo)
 				if sn.sourceSeqNo%2 == 0 {
 					require.Equal(t, tt.fields.markerEven, sn.marker)
-					require.Equal(t, tt.fields.codecBytesEven, sn.codecBytes)
+					require.Equal(t, tt.fields.codecBytesEven, sn.codecBytes[:sn.numCodecBytesOut])
+					require.Equal(t, uint8(tt.fields.numCodecBytesInEven), sn.numCodecBytesIn)
 					require.Equal(t, tt.fields.ddBytesEven, sn.ddBytes)
 				} else {
 					require.Equal(t, tt.fields.markerOdd, sn.marker)
-					require.Equal(t, tt.fields.codecBytesOdd, sn.codecBytes)
+					require.Equal(t, tt.fields.codecBytesOdd, sn.codecBytes[:sn.numCodecBytesOut])
+					require.Equal(t, uint8(tt.fields.numCodecBytesInOdd), sn.numCodecBytesIn)
 					require.Equal(t, tt.fields.ddBytesOdd, sn.ddBytes)
->>>>>>> 492eb3bf
 				}
 			}
 			if !reflect.DeepEqual(got, tt.want) {
@@ -231,14 +184,16 @@
 		isPadding bool
 	}
 	type fields struct {
-		inputs         []input
-		offset         uint64
-		markerOdd      bool
-		markerEven     bool
-		codecBytesOdd  []byte
-		codecBytesEven []byte
-		ddBytesOdd     []byte
-		ddBytesEven    []byte
+		inputs              []input
+		offset              uint64
+		markerOdd           bool
+		markerEven          bool
+		codecBytesOdd       []byte
+		numCodecBytesInOdd  int
+		codecBytesEven      []byte
+		numCodecBytesInEven int
+		ddBytesOdd          []byte
+		ddBytesEven         []byte
 	}
 
 	tests := []struct {
@@ -262,13 +217,15 @@
 					{12, false},
 					{13, false},
 				},
-				offset:         5,
-				markerOdd:      true,
-				markerEven:     false,
-				codecBytesOdd:  []byte{1, 2, 3, 4},
-				codecBytesEven: []byte{5, 6, 7},
-				ddBytesOdd:     []byte{8, 9, 10},
-				ddBytesEven:    []byte{11, 12},
+				offset:              5,
+				markerOdd:           true,
+				markerEven:          false,
+				codecBytesOdd:       []byte{1, 2, 3, 4},
+				numCodecBytesInOdd:  3,
+				codecBytesEven:      []byte{5, 6, 7},
+				numCodecBytesInEven: 4,
+				ddBytesOdd:          []byte{8, 9, 10},
+				ddBytesEven:         []byte{11, 12},
 			},
 			args: args{
 				seqNo: []uint16{4 + 5, 5 + 5, 8 + 5, 9 + 5, 10 + 5, 11 + 5, 12 + 5},
@@ -287,9 +244,9 @@
 					n.pushPadding(i.seqNo+tt.fields.offset, i.seqNo+tt.fields.offset)
 				} else {
 					if i.seqNo%2 == 0 {
-						n.push(time.Now(), i.seqNo, i.seqNo+tt.fields.offset, 123, tt.fields.markerEven, 3, tt.fields.codecBytesEven, tt.fields.ddBytesEven)
+						n.push(time.Now(), i.seqNo, i.seqNo+tt.fields.offset, 123, tt.fields.markerEven, 3, tt.fields.codecBytesEven, tt.fields.numCodecBytesInEven, tt.fields.ddBytesEven)
 					} else {
-						n.push(time.Now(), i.seqNo, i.seqNo+tt.fields.offset, 123, tt.fields.markerOdd, 3, tt.fields.codecBytesOdd, tt.fields.ddBytesOdd)
+						n.push(time.Now(), i.seqNo, i.seqNo+tt.fields.offset, 123, tt.fields.markerOdd, 3, tt.fields.codecBytesOdd, tt.fields.numCodecBytesInOdd, tt.fields.ddBytesOdd)
 					}
 				}
 			}

--- conflicted
+++ resolved
@@ -63,25 +63,15 @@
 		require.Equal(t, val.extTimestamp, uint64(123))
 	}
 
-<<<<<<< HEAD
 	seq.push(time.Now(), 521, 521+uint64(off), 123, true, 1, nil, 0, nil)
-	m := seq.getPacketsMeta([]uint16{521 + off})
-=======
-	seq.push(time.Now(), 521, 521+uint64(off), 123, true, 1, nil, nil)
 	m := seq.getExtPacketMetas([]uint16{521 + off})
->>>>>>> 1b20b8f1
 	require.Equal(t, 0, len(m))
 	time.Sleep((ignoreRetransmission + 10) * time.Millisecond)
 	m = seq.getExtPacketMetas([]uint16{521 + off})
 	require.Equal(t, 1, len(m))
 
-<<<<<<< HEAD
 	seq.push(time.Now(), 505, 505+uint64(off), 123, false, 1, nil, 0, nil)
-	m = seq.getPacketsMeta([]uint16{505 + off})
-=======
-	seq.push(time.Now(), 505, 505+uint64(off), 123, false, 1, nil, nil)
 	m = seq.getExtPacketMetas([]uint16{505 + off})
->>>>>>> 1b20b8f1
 	require.Equal(t, 0, len(m))
 	time.Sleep((ignoreRetransmission + 10) * time.Millisecond)
 	m = seq.getExtPacketMetas([]uint16{505 + off})

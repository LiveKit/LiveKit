package connectionquality

import (
	"sort"
	"sync"
	"time"

	"github.com/pion/webrtc/v3"
	"go.uber.org/atomic"

	"github.com/livekit/protocol/livekit"
	"github.com/livekit/protocol/logger"

	"github.com/livekit/livekit-server/pkg/sfu/buffer"
	"github.com/livekit/livekit-server/pkg/utils"
)

const (
	UpdateInterval = 2 * time.Second
)

type ConnectionStatsParams struct {
	UpdateInterval      time.Duration
	CodecType           webrtc.RTPCodecType
<<<<<<< HEAD
	CodecName           string
	DtxDisabled         bool
=======
	MimeType            string
>>>>>>> f958fbcc
	GetDeltaStats       func() map[uint32]*buffer.StreamStatsWithLayers
	GetQualityParams    func() *buffer.ConnectionQualityParams
	GetIsReducedQuality func() bool
	GetLayerDimension   func(int32) (uint32, uint32)
	GetMaxExpectedLayer func() livekit.VideoLayer
	Logger              logger.Logger
}

type ConnectionStats struct {
	params ConnectionStatsParams

	onStatsUpdate func(cs *ConnectionStats, stat *livekit.AnalyticsStat)

	lock        sync.RWMutex
	score       float32
	IgnoreScore bool

	done     chan struct{}
	isClosed atomic.Bool
}

func NewConnectionStats(params ConnectionStatsParams) *ConnectionStats {
	return &ConnectionStats{
		params:      params,
		score:       4.0,
		done:        make(chan struct{}),
		IgnoreScore: true,
	}
}

func (cs *ConnectionStats) Start() {
	go cs.updateStatsWorker()
}

func (cs *ConnectionStats) Close() {
	if cs.isClosed.Swap(true) {
		return
	}

	close(cs.done)
}

func (cs *ConnectionStats) OnStatsUpdate(fn func(cs *ConnectionStats, stat *livekit.AnalyticsStat)) {
	cs.onStatsUpdate = fn
}

func (cs *ConnectionStats) GetScore() float32 {
	cs.lock.RLock()
	defer cs.lock.RUnlock()

	// Do not send score on init, delay sending scores
	if cs.IgnoreScore {
		return 0.0
	}
	return cs.score
}

func (cs *ConnectionStats) updateScore(streams []*livekit.AnalyticsStream) float32 {
	cs.lock.Lock()
	defer cs.lock.Unlock()

	s := cs.params.GetQualityParams()
	if s == nil {
		return cs.score
	}

	interval := cs.params.UpdateInterval
	if interval == 0 {
		interval = UpdateInterval
	}
	if cs.params.CodecType == webrtc.RTPCodecTypeAudio {
		totalBytes, _, _ := cs.getBytesFramesFromStreams(streams)
		cs.score = AudioConnectionScore(interval, int64(totalBytes), s, cs.params.DtxDisabled)
	} else {
		// get tracks expected max layer and dimensions
		expectedLayer := cs.params.GetMaxExpectedLayer()
		if utils.SpatialLayerForQuality(expectedLayer.Quality) == buffer.InvalidLayerSpatial {
			return cs.score
		}

		// get bytes/frames and max later from actual stream stats
		totalBytes, totalFrames, maxLayer := cs.getBytesFramesFromStreams(streams)
		var actualHeight uint32
		var actualWidth uint32
		// if data present, but maxLayer == -1 no layer info available, set actual to expected, else fetch
		if maxLayer == buffer.InvalidLayerSpatial && totalBytes > 0 {
			actualHeight = expectedLayer.Height
			actualWidth = expectedLayer.Width
		} else {
			actualWidth, actualHeight = cs.params.GetLayerDimension(maxLayer)
		}

		cs.score = VideoConnectionScore(interval, int64(totalBytes), int64(totalFrames), s, cs.params.CodecName,
			int32(expectedLayer.Height), int32(expectedLayer.Width), int32(actualHeight), int32(actualWidth))
		//logger.Infow("VideoScoreScore", "score", cs.score, "expectedLayer", expectedLayer.Quality, "maxLayer", maxLayer,
		//	"expectedWidth", expectedLayer.Width, "actualWidth", actualWidth, "expectedHeight", expectedLayer.Height, "actualHeight", actualHeight)
	}

	return cs.score
}

func (cs *ConnectionStats) getStat() *livekit.AnalyticsStat {
	if cs.params.GetDeltaStats == nil {
		return nil
	}

	streams := cs.params.GetDeltaStats()
	if len(streams) == 0 {
		return nil
	}

	analyticsStreams := make([]*livekit.AnalyticsStream, 0, len(streams))
	for ssrc, stream := range streams {
		as := ToAnalyticsStream(ssrc, stream.RTPStats)

		//
		// add video layer if either
		//   1. Simulcast - even if there is only one layer per stream as it provides layer id
		//   2. A stream has multiple layers
		//
		if cs.params.CodecType == webrtc.RTPCodecTypeVideo && (len(streams) > 1 || len(stream.Layers) > 1) {
			for layer, layerStats := range stream.Layers {
				as.VideoLayers = append(as.VideoLayers, ToAnalyticsVideoLayer(layer, &layerStats))
			}
		}

		analyticsStreams = append(analyticsStreams, as)
	}

	score := cs.updateScore(analyticsStreams)

	return &livekit.AnalyticsStat{
		Score:   score,
		Streams: analyticsStreams,
		Mime:    cs.params.MimeType,
	}
}

func (cs *ConnectionStats) updateStatsWorker() {
	interval := cs.params.UpdateInterval
	if interval == 0 {
		interval = UpdateInterval
	}

	tk := time.NewTicker(interval)
	defer tk.Stop()

	// Delay sending scores until 2nd cycle, as 1st will be partial.
	counter := uint64(0)
	for {
		select {
		case <-cs.done:
			return

		case <-tk.C:
			stat := cs.getStat()
			if stat == nil {
				continue
			}

			if cs.onStatsUpdate != nil {
				cs.onStatsUpdate(cs, stat)
			}
			// Allow score transmission post as 1st cycle data can be partial for the interval
			if counter == 1 {
				cs.lock.Lock()
				cs.IgnoreScore = false
				cs.lock.Unlock()
			}
			counter++

		}
	}
}

func ToAnalyticsStream(ssrc uint32, deltaStats *buffer.RTPDeltaInfo) *livekit.AnalyticsStream {
	return &livekit.AnalyticsStream{
		Ssrc:              ssrc,
		PrimaryPackets:    deltaStats.Packets,
		PrimaryBytes:      deltaStats.Bytes,
		RetransmitPackets: deltaStats.PacketsDuplicate,
		RetransmitBytes:   deltaStats.BytesDuplicate,
		PaddingPackets:    deltaStats.PacketsPadding,
		PaddingBytes:      deltaStats.BytesPadding,
		PacketsLost:       deltaStats.PacketsLost,
		Frames:            deltaStats.Frames,
		Rtt:               deltaStats.RttMax,
		Jitter:            uint32(deltaStats.JitterMax),
		Nacks:             deltaStats.Nacks,
		Plis:              deltaStats.Plis,
		Firs:              deltaStats.Firs,
	}
}

func ToAnalyticsVideoLayer(layer int, layerStats *buffer.LayerStats) *livekit.AnalyticsVideoLayer {
	return &livekit.AnalyticsVideoLayer{
		Layer:   int32(layer),
		Packets: layerStats.Packets,
		Bytes:   layerStats.Bytes,
		Frames:  layerStats.Frames,
	}
}

func (cs *ConnectionStats) getBytesFramesFromStreams(streams []*livekit.AnalyticsStream) (totalBytes uint64, totalFrames uint32, maxLayer int32) {
	layerStats := make(map[int32]buffer.LayerStats)
	hasLayers := false
	maxLayer = buffer.InvalidLayerSpatial
	for _, stream := range streams {
		// get frames/bytes/packets from video layers if available. Store per layer in layerStats map
		if len(stream.VideoLayers) > 0 {
			hasLayers = true

			layers := stream.VideoLayers
			// find max quality 0(LOW), 1(MED), 2(HIGH) . sort on layer.Layer desc
			sort.Slice(layers, func(i, j int) bool {
				return layers[i].Layer > layers[j].Layer
			})

			layerStats[layers[0].Layer] = buffer.LayerStats{
				Bytes:  layers[0].GetBytes(),
				Frames: layers[0].GetFrames(),
			}
			if layers[0].Layer > maxLayer {
				maxLayer = layers[0].Layer
			}
		} else {
			totalFrames += stream.GetFrames()
			totalBytes += stream.GetPrimaryBytes()
		}
	}
	if hasLayers {
		if stats, ok := layerStats[maxLayer]; ok {
			return stats.Bytes, stats.Frames, maxLayer
		} else {
			return 0, 0, buffer.InvalidLayerSpatial
		}
	}
	return totalBytes, totalFrames, maxLayer

}<|MERGE_RESOLUTION|>--- conflicted
+++ resolved
@@ -22,12 +22,9 @@
 type ConnectionStatsParams struct {
 	UpdateInterval      time.Duration
 	CodecType           webrtc.RTPCodecType
-<<<<<<< HEAD
 	CodecName           string
 	DtxDisabled         bool
-=======
 	MimeType            string
->>>>>>> f958fbcc
 	GetDeltaStats       func() map[uint32]*buffer.StreamStatsWithLayers
 	GetQualityParams    func() *buffer.ConnectionQualityParams
 	GetIsReducedQuality func() bool

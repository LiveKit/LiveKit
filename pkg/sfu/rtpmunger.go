--- conflicted
+++ resolved
@@ -51,17 +51,6 @@
 // ----------------------------------------------------------------------
 
 type RTPMungerState struct {
-<<<<<<< HEAD
-	ExtLastSN       uint64
-	ExtSecondLastSN uint64
-	ExtLastTS       uint64
-	ExtSecondLastTS uint64
-	LastMarker      bool
-}
-
-func (r RTPMungerState) String() string {
-	return fmt.Sprintf("RTPMungerState{extLastSN: %d, extSecondLastSN: %d, extLastTS: %d, extSecondLastTS: %d, lastMarker: %v)", r.ExtLastSN, r.ExtSecondLastSN, r.ExtLastTS, r.ExtSecondLastTS, r.LastMarker)
-=======
 	ExtLastSN        uint64
 	ExtSecondLastSN  uint64
 	ExtLastTS        uint64
@@ -77,7 +66,6 @@
 		r.ExtLastTS, r.ExtSecondLastTS,
 		r.LastMarker, r.SecondLastMarker,
 	)
->>>>>>> 8b16db22
 }
 
 // ----------------------------------------------------------------------
@@ -126,20 +114,12 @@
 
 func (r *RTPMunger) GetLast() RTPMungerState {
 	return RTPMungerState{
-<<<<<<< HEAD
-		ExtLastSN:       r.extLastSN,
-		ExtSecondLastSN: r.extSecondLastSN,
-		ExtLastTS:       r.extLastTS,
-		ExtSecondLastTS: r.extSecondLastTS,
-		LastMarker:      r.lastMarker,
-=======
 		ExtLastSN:        r.extLastSN,
 		ExtSecondLastSN:  r.extSecondLastSN,
 		ExtLastTS:        r.extLastTS,
 		ExtSecondLastTS:  r.extSecondLastTS,
 		LastMarker:       r.lastMarker,
 		SecondLastMarker: r.secondLastMarker,
->>>>>>> 8b16db22
 	}
 }
 
@@ -149,10 +129,7 @@
 	r.extLastTS = state.ExtLastTS
 	r.extSecondLastTS = state.ExtSecondLastTS
 	r.lastMarker = state.LastMarker
-<<<<<<< HEAD
-=======
 	r.secondLastMarker = state.SecondLastMarker
->>>>>>> 8b16db22
 }
 
 func (r *RTPMunger) SetLastSnTs(extPkt *buffer.ExtPacket) {

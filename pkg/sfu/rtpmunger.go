// Copyright 2023 LiveKit, Inc.
//
// Licensed under the Apache License, Version 2.0 (the "License");
// you may not use this file except in compliance with the License.
// You may obtain a copy of the License at
//
//     http://www.apache.org/licenses/LICENSE-2.0
//
// Unless required by applicable law or agreed to in writing, software
// distributed under the License is distributed on an "AS IS" BASIS,
// WITHOUT WARRANTIES OR CONDITIONS OF ANY KIND, either express or implied.
// See the License for the specific language governing permissions and
// limitations under the License.

package sfu

import (
	"fmt"

	"github.com/livekit/protocol/logger"

	"github.com/livekit/livekit-server/pkg/sfu/buffer"
	"github.com/livekit/livekit-server/pkg/sfu/utils"
)

// RTPMunger
type SequenceNumberOrdering int

const (
	SequenceNumberOrderingContiguous SequenceNumberOrdering = iota
	SequenceNumberOrderingOutOfOrder
	SequenceNumberOrderingGap
	SequenceNumberOrderingDuplicate
)

const (
	RtxGateWindow = 2000
)

type TranslationParamsRTP struct {
	snOrdering        SequenceNumberOrdering
	extSequenceNumber uint64
	extTimestamp      uint64
}

type SnTs struct {
	extSequenceNumber uint64
	extTimestamp      uint64
}

// ----------------------------------------------------------------------

type RTPMungerState struct {
	ExtLastSN       uint64
	ExtSecondLastSN uint64
	ExtLastTS       uint64
}

func (r RTPMungerState) String() string {
	return fmt.Sprintf("RTPMungerState{extLastSN: %d, extSecondLastSN: %d, extLastTS: %d)", r.ExtLastSN, r.ExtSecondLastSN, r.ExtLastTS)
}

// ----------------------------------------------------------------------

type RTPMunger struct {
	logger logger.Logger

	extHighestIncomingSN uint64
	snRangeMap           *utils.RangeMap[uint64, uint64]

	extLastSN       uint64
	extSecondLastSN uint64
	snOffset        uint64

	extLastTS uint64
	tsOffset  uint64

	lastMarker bool

	extRtxGateSn      uint64
	isInRtxGateRegion bool
}

func NewRTPMunger(logger logger.Logger) *RTPMunger {
	return &RTPMunger{
		logger:     logger,
		snRangeMap: utils.NewRangeMap[uint64, uint64](100),
	}
}

func (r *RTPMunger) DebugInfo() map[string]interface{} {
	return map[string]interface{}{
		"ExtHighestIncomingSN": r.extHighestIncomingSN,
		"ExtLastSN":            r.extLastSN,
		"ExtSecondLastSN":      r.extSecondLastSN,
		"SNOffset":             r.snOffset,
		"ExtLastTS":            r.extLastTS,
		"TSOffset":             r.tsOffset,
		"LastMarker":           r.lastMarker,
	}
}

func (r *RTPMunger) GetLast() RTPMungerState {
	return RTPMungerState{
		ExtLastSN:       r.extLastSN,
		ExtSecondLastSN: r.extSecondLastSN,
		ExtLastTS:       r.extLastTS,
	}
}

func (r *RTPMunger) SeedLast(state RTPMungerState) {
	r.extLastSN = state.ExtLastSN
	r.extSecondLastSN = state.ExtSecondLastSN
	r.extLastTS = state.ExtLastTS
}

func (r *RTPMunger) SetLastSnTs(extPkt *buffer.ExtPacket) {
	r.extHighestIncomingSN = extPkt.ExtSequenceNumber - 1

	r.extLastSN = extPkt.ExtSequenceNumber
	r.extSecondLastSN = r.extLastSN - 1
	r.snRangeMap.ClearAndResetValue(extPkt.ExtSequenceNumber, 0)
	r.updateSnOffset()

	r.extLastTS = extPkt.ExtTimestamp
}

func (r *RTPMunger) UpdateSnTsOffsets(extPkt *buffer.ExtPacket, snAdjust uint64, tsAdjust uint64) {
	r.extHighestIncomingSN = extPkt.ExtSequenceNumber - 1

	r.snRangeMap.ClearAndResetValue(extPkt.ExtSequenceNumber, extPkt.ExtSequenceNumber-r.extLastSN-snAdjust)
	r.updateSnOffset()

	r.tsOffset = extPkt.ExtTimestamp - r.extLastTS - tsAdjust
}

func (r *RTPMunger) PacketDropped(extPkt *buffer.ExtPacket) {
	if r.extHighestIncomingSN != extPkt.ExtSequenceNumber {
		return
	}

	snOffset, err := r.snRangeMap.GetValue(extPkt.ExtSequenceNumber)
	if err == nil {
		outSN := extPkt.ExtSequenceNumber - snOffset
		if outSN != r.extLastSN {
			r.logger.Warnw("last outgoing sequence number mismatch", nil, "expected", r.extLastSN, "got", outSN)
		}
	}
	if r.extLastSN == r.extSecondLastSN {
		r.logger.Warnw("cannot roll back on drop", nil, "extLastSN", r.extLastSN, "secondLastSN", r.extSecondLastSN)
	}

	if err := r.snRangeMap.ExcludeRange(r.extHighestIncomingSN, r.extHighestIncomingSN+1); err != nil {
		r.logger.Errorw("could not exclude range", err, "sn", r.extHighestIncomingSN)
	}

	r.extLastSN = r.extSecondLastSN
	r.updateSnOffset()
}

func (r *RTPMunger) UpdateAndGetSnTs(extPkt *buffer.ExtPacket) (TranslationParamsRTP, error) {
	diff := int64(extPkt.ExtSequenceNumber - r.extHighestIncomingSN)
	if (diff == 1 && len(extPkt.Packet.Payload) != 0) || diff > 1 {
		// in-order - either contiguous packet with payload OR packet following a gap, may or may not have payload
		r.extHighestIncomingSN = extPkt.ExtSequenceNumber

		ordering := SequenceNumberOrderingContiguous
		if diff > 1 {
			ordering = SequenceNumberOrderingGap
		}

		extMungedSN := extPkt.ExtSequenceNumber - r.snOffset
		extMungedTS := extPkt.ExtTimestamp - r.tsOffset

		r.extSecondLastSN = r.extLastSN
		r.extLastSN = extMungedSN
		r.extLastTS = extMungedTS
		r.lastMarker = extPkt.Packet.Marker

		if extPkt.KeyFrame {
			r.extRtxGateSn = extMungedSN
			r.isInRtxGateRegion = true
		}

		if r.isInRtxGateRegion && (extMungedSN-r.extRtxGateSn) > RtxGateWindow {
			r.isInRtxGateRegion = false
		}

		return TranslationParamsRTP{
			snOrdering:        ordering,
			extSequenceNumber: extMungedSN,
			extTimestamp:      extMungedTS,
		}, nil
	}

	if diff < 0 {
		// out-of-order, look up sequence number offset cache
		snOffset, err := r.snRangeMap.GetValue(extPkt.ExtSequenceNumber)
		if err != nil {
			return TranslationParamsRTP{
				snOrdering: SequenceNumberOrderingOutOfOrder,
			}, ErrOutOfOrderSequenceNumberCacheMiss
		}

<<<<<<< HEAD
		return TranslationParamsRTP{
=======
		extSequenceNumber := extPkt.ExtSequenceNumber - snOffset
		if extSequenceNumber >= r.extLastSN {
			// should not happen, just being paranoid
			r.logger.Errorw(
				"unexpected packet ordering", nil,
				"extIncomingSN", extPkt.ExtSequenceNumber,
				"extHighestIncominSN", r.extHighestIncomingSN,
				"extLastSN", r.extLastSN,
				"snOffsetIncoming", snOffset,
				"snOffsetHighest", r.snOffset,
			)
			return &TranslationParamsRTP{
				snOrdering: SequenceNumberOrderingOutOfOrder,
			}, ErrOutOfOrderSequenceNumberCacheMiss
		}

		return &TranslationParamsRTP{
>>>>>>> f97242c8
			snOrdering:        SequenceNumberOrderingOutOfOrder,
			extSequenceNumber: extSequenceNumber,
			extTimestamp:      extPkt.ExtTimestamp - r.tsOffset,
		}, nil
	}

	// if padding only packet, can be dropped and sequence number adjusted, if contiguous
	if diff == 1 {
		r.extHighestIncomingSN = extPkt.ExtSequenceNumber

		if err := r.snRangeMap.ExcludeRange(r.extHighestIncomingSN, r.extHighestIncomingSN+1); err != nil {
			r.logger.Errorw("could not exclude range", err, "sn", r.extHighestIncomingSN)
		}

		r.updateSnOffset()

		return TranslationParamsRTP{
			snOrdering: SequenceNumberOrderingContiguous,
		}, ErrPaddingOnlyPacket
	}

	// can get duplicate packet due to FEC
	return TranslationParamsRTP{
		snOrdering: SequenceNumberOrderingDuplicate,
	}, ErrDuplicatePacket
}

func (r *RTPMunger) FilterRTX(nacks []uint16) []uint16 {
	if !r.isInRtxGateRegion {
		return nacks
	}

	filtered := make([]uint16, 0, len(nacks))
	for _, sn := range nacks {
		if (sn - uint16(r.extRtxGateSn)) < (1 << 15) {
			filtered = append(filtered, sn)
		}
	}

	return filtered
}

func (r *RTPMunger) UpdateAndGetPaddingSnTs(num int, clockRate uint32, frameRate uint32, forceMarker bool, extRtpTimestamp uint64) ([]SnTs, error) {
	if num == 0 {
		return nil, nil
	}

	useLastTSForFirst := false
	tsOffset := 0
	if !r.lastMarker {
		if !forceMarker {
			return nil, ErrPaddingNotOnFrameBoundary
		}

		// if forcing frame end, use timestamp of latest received frame for the first one
		useLastTSForFirst = true
		tsOffset = 1
	}

	extLastSN := r.extLastSN
	extLastTS := r.extLastTS
	vals := make([]SnTs, num)
	for i := 0; i < num; i++ {
		extLastSN++
		vals[i].extSequenceNumber = extLastSN

		if frameRate != 0 {
			if useLastTSForFirst && i == 0 {
				vals[i].extTimestamp = r.extLastTS
			} else {
				ets := extRtpTimestamp + uint64(((uint32(i+1-tsOffset)*clockRate)+frameRate-1)/frameRate)
				if int64(ets-extLastTS) <= 0 {
					ets = extLastTS + 1
				}
				extLastTS = ets
				vals[i].extTimestamp = ets
			}
		} else {
			vals[i].extTimestamp = r.extLastTS
		}
	}

	r.extSecondLastSN = extLastSN - 1
	r.extLastSN = extLastSN
	r.snRangeMap.DecValue(r.extHighestIncomingSN, uint64(num))
	r.updateSnOffset()

	r.tsOffset -= extLastTS - r.extLastTS
	r.extLastTS = extLastTS

	if forceMarker {
		r.lastMarker = true
	}

	return vals, nil
}

func (r *RTPMunger) IsOnFrameBoundary() bool {
	return r.lastMarker
}

func (r *RTPMunger) updateSnOffset() {
	snOffset, err := r.snRangeMap.GetValue(r.extHighestIncomingSN + 1)
	if err != nil {
		r.logger.Errorw("could not get sequence number offset", err)
	}
	r.snOffset = snOffset
}<|MERGE_RESOLUTION|>--- conflicted
+++ resolved
@@ -202,9 +202,6 @@
 			}, ErrOutOfOrderSequenceNumberCacheMiss
 		}
 
-<<<<<<< HEAD
-		return TranslationParamsRTP{
-=======
 		extSequenceNumber := extPkt.ExtSequenceNumber - snOffset
 		if extSequenceNumber >= r.extLastSN {
 			// should not happen, just being paranoid
@@ -216,13 +213,12 @@
 				"snOffsetIncoming", snOffset,
 				"snOffsetHighest", r.snOffset,
 			)
-			return &TranslationParamsRTP{
+			return TranslationParamsRTP{
 				snOrdering: SequenceNumberOrderingOutOfOrder,
 			}, ErrOutOfOrderSequenceNumberCacheMiss
 		}
 
-		return &TranslationParamsRTP{
->>>>>>> f97242c8
+		return TranslationParamsRTP{
 			snOrdering:        SequenceNumberOrderingOutOfOrder,
 			extSequenceNumber: extSequenceNumber,
 			extTimestamp:      extPkt.ExtTimestamp - r.tsOffset,

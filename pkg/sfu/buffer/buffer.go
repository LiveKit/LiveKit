--- conflicted
+++ resolved
@@ -19,6 +19,7 @@
 	"errors"
 	"fmt"
 	"io"
+	"strings"
 	"sync"
 	"time"
 
@@ -90,15 +91,11 @@
 	audioLevelExtID uint8
 	bound           bool
 	closed          atomic.Bool
-<<<<<<< HEAD
-	mime            mime.MimeType
-=======
 
 	rtpParameters  webrtc.RTPParameters
 	payloadType    uint8
 	rtxPayloadType uint8
-	mime           string
->>>>>>> d8e325d3
+	mime           mime.MimeType
 
 	snRangeMap *utils.RangeMap[uint64, uint64]
 
@@ -222,12 +219,8 @@
 
 	b.clockRate = codec.ClockRate
 	b.lastReport = mono.UnixNano()
-<<<<<<< HEAD
 	b.mime = mime.NormalizeMimeType(codec.MimeType)
-=======
-	b.mime = strings.ToLower(codec.MimeType)
 	b.rtpParameters = params
->>>>>>> d8e325d3
 	for _, codecParameter := range params.Codecs {
 		if mime.IsMimeTypeStringEqual(codecParameter.MimeType, codec.MimeType) {
 			b.payloadType = uint8(codecParameter.PayloadType)
@@ -251,28 +244,12 @@
 	for _, ext := range params.HeaderExtensions {
 		switch ext.URI {
 		case dd.ExtensionURI:
-<<<<<<< HEAD
-			if mime.IsMimeTypeSVC(b.mime) || b.mime == mime.MimeTypeVP8 {
-				if b.ddExtID != 0 {
-					b.logger.Warnw("multiple dependency descriptor extensions found", nil, "id", ext.ID, "previous", b.ddExtID)
-					continue
-				}
-				b.ddExtID = uint8(ext.ID)
-				frc := NewFrameRateCalculatorDD(b.clockRate, b.logger)
-				for i := range b.frameRateCalculator {
-					b.frameRateCalculator[i] = frc.GetFrameRateCalculatorForSpatial(int32(i))
-				}
-				b.ddParser = NewDependencyDescriptorParser(b.ddExtID, b.logger, func(spatial, temporal int32) {
-					frc.SetMaxLayer(spatial, temporal)
-				})
-=======
 			if b.ddExtID != 0 {
 				b.logger.Warnw("multiple dependency descriptor extensions found", nil, "id", ext.ID, "previous", b.ddExtID)
 				continue
->>>>>>> d8e325d3
 			}
 			b.ddExtID = uint8(ext.ID)
-			b.createDDParserAndFrameRateCalculator(codec.MimeType)
+			b.createDDParserAndFrameRateCalculator()
 
 		case sdp.AudioLevelURI:
 			b.audioLevelExtID = uint8(ext.ID)
@@ -292,20 +269,7 @@
 		b.codecType = webrtc.RTPCodecTypeVideo
 		b.bucket = bucket.NewBucket[uint64](InitPacketBufferSizeVideo)
 		if b.frameRateCalculator[0] == nil {
-<<<<<<< HEAD
-			if b.mime == mime.MimeTypeVP8 {
-				b.frameRateCalculator[0] = NewFrameRateCalculatorVP8(b.clockRate, b.logger)
-			}
-
-			if b.mime == mime.MimeTypeVP9 {
-				frc := NewFrameRateCalculatorVP9(b.clockRate, b.logger)
-				for i := range b.frameRateCalculator {
-					b.frameRateCalculator[i] = frc.GetFrameRateCalculatorForSpatial(int32(i))
-				}
-			}
-=======
-			b.createFrameRateCalculator(codec.MimeType)
->>>>>>> d8e325d3
+			b.createFrameRateCalculator()
 		}
 		if bitrates > 0 {
 			pps := bitrates / 8 / 1200
@@ -350,8 +314,8 @@
 	b.Unlock()
 }
 
-func (b *Buffer) createDDParserAndFrameRateCalculator(mime string) {
-	if IsSvcCodec(mime) || strings.EqualFold(mime, webrtc.MimeTypeVP8) {
+func (b *Buffer) createDDParserAndFrameRateCalculator() {
+	if mime.IsMimeTypeSVC(b.mime) || b.mime == mime.MimeTypeVP8 {
 		frc := NewFrameRateCalculatorDD(b.clockRate, b.logger)
 		for i := range b.frameRateCalculator {
 			b.frameRateCalculator[i] = frc.GetFrameRateCalculatorForSpatial(int32(i))
@@ -362,18 +326,18 @@
 	}
 }
 
-func (b *Buffer) createFrameRateCalculator(mime string) {
-	switch {
-	case strings.EqualFold(mime, webrtc.MimeTypeVP8):
+func (b *Buffer) createFrameRateCalculator() {
+	switch b.mime {
+	case mime.MimeTypeVP8:
 		b.frameRateCalculator[0] = NewFrameRateCalculatorVP8(b.clockRate, b.logger)
 
-	case strings.EqualFold(mime, webrtc.MimeTypeVP9):
+	case mime.MimeTypeVP9:
 		frc := NewFrameRateCalculatorVP9(b.clockRate, b.logger)
 		for i := range b.frameRateCalculator {
 			b.frameRateCalculator[i] = frc.GetFrameRateCalculatorForSpatial(int32(i))
 		}
 
-	case strings.EqualFold(mime, webrtc.MimeTypeH265):
+	case mime.MimeTypeH265:
 		b.frameRateCalculator[0] = NewFrameRateCalculatorH26x(b.clockRate, b.logger)
 	}
 }
@@ -813,21 +777,22 @@
 		b.logger.Errorw("could not find codec for new payload type", nil, "pt", newPT, "rtpParameters", b.rtpParameters)
 		return
 	}
-	b.logger.Infow("codec changed",
+	b.logger.Infow(
+		"codec changed",
 		"oldPayload", b.payloadType, "newPayload", newPT,
 		"oldRtxPayload", b.rtxPayloadType, "newRtxPayload", rtxPt,
 		"oldMime", b.mime, "newMime", newCodec.MimeType)
 	b.payloadType = newPT
 	b.rtxPayloadType = rtxPt
-	b.mime = strings.ToLower(newCodec.MimeType)
+	b.mime = mime.NormalizeMimeType(newCodec.MimeType)
 	b.frameRateCalculated = false
 
 	if b.ddExtID != 0 {
-		b.createDDParserAndFrameRateCalculator(b.mime)
+		b.createDDParserAndFrameRateCalculator()
 	}
 
 	if b.frameRateCalculator[0] == nil {
-		b.createFrameRateCalculator(b.mime)
+		b.createFrameRateCalculator()
 	}
 
 	b.bucket.ResyncOnNextPacket()
@@ -951,7 +916,7 @@
 	case mime.MimeTypeAV1:
 		ep.KeyFrame = IsAV1KeyFrame(rtpPacket.Payload)
 
-	case utils.MimeTypeH265:
+	case mime.MimeTypeH265:
 		if ep.DependencyDescriptor == nil {
 			if len(rtpPacket.Payload) < 2 {
 				b.logger.Warnw("invalid H265 packet", nil)

// Copyright 2023 LiveKit, Inc.
//
// Licensed under the Apache License, Version 2.0 (the "License");
// you may not use this file except in compliance with the License.
// You may obtain a copy of the License at
//
//     http://www.apache.org/licenses/LICENSE-2.0
//
// Unless required by applicable law or agreed to in writing, software
// distributed under the License is distributed on an "AS IS" BASIS,
// WITHOUT WARRANTIES OR CONDITIONS OF ANY KIND, either express or implied.
// See the License for the specific language governing permissions and
// limitations under the License.

package buffer

import (
	"encoding/binary"
	"errors"
	"io"
	"strings"
	"sync"
	"time"

	"github.com/gammazero/deque"
	"github.com/pion/rtcp"
	"github.com/pion/rtp"
	"github.com/pion/rtp/codecs"
	"github.com/pion/sdp/v3"
	"github.com/pion/webrtc/v3"
	"go.uber.org/atomic"

	"github.com/livekit/livekit-server/pkg/sfu/audio"
	dd "github.com/livekit/livekit-server/pkg/sfu/dependencydescriptor"
	"github.com/livekit/livekit-server/pkg/sfu/utils"
	sutils "github.com/livekit/livekit-server/pkg/utils"
	"github.com/livekit/mediatransportutil"
	"github.com/livekit/mediatransportutil/pkg/bucket"
	"github.com/livekit/mediatransportutil/pkg/nack"
	"github.com/livekit/mediatransportutil/pkg/twcc"
	"github.com/livekit/protocol/livekit"
	"github.com/livekit/protocol/logger"
)

const (
	ReportDelta = time.Second
)

type pendingPacket struct {
	arrivalTime time.Time
	packet      []byte
}

type ExtPacket struct {
	VideoLayer
	Arrival              time.Time
	ExtSequenceNumber    uint64
	ExtTimestamp         uint64
	Packet               *rtp.Packet
	Payload              interface{}
	KeyFrame             bool
	RawPacket            []byte
	DependencyDescriptor *ExtDependencyDescriptor
}

// Buffer contains all packets
type Buffer struct {
	sync.RWMutex
	bucket        *bucket.Bucket
	nacker        *nack.NackQueue
	videoPool     *sync.Pool
	audioPool     *sync.Pool
	codecType     webrtc.RTPCodecType
	payloadType   uint8
	extPackets    deque.Deque[*ExtPacket]
	pPackets      []pendingPacket
	closeOnce     sync.Once
	mediaSSRC     uint32
	clockRate     uint32
	lastReport    time.Time
	twccExt       uint8
	audioLevelExt uint8
	bound         bool
	closed        atomic.Bool
	mime          string

	snRangeMap *utils.RangeMap[uint64, uint64]

	latestTSForAudioLevelInitialized bool
	latestTSForAudioLevel            uint32

	twcc             *twcc.Responder
	audioLevelParams audio.AudioLevelParams
	audioLevel       *audio.AudioLevel

	lastPacketRead int

	pliThrottle int64

	rtpStats             *RTPStatsReceiver
	rrSnapshotId         uint32
	deltaStatsSnapshotId uint32

	lastFractionLostToReport uint8 // Last fraction lost from subscribers, should report to publisher; Audio only

	// callbacks
	onClose            func()
	onRtcpFeedback     func([]rtcp.Packet)
	onRtcpSenderReport func()
	onFpsChanged       func()
	onFinalRtpStats    func(*livekit.RTPStats)

	// logger
	logger logger.Logger

	// dependency descriptor
	ddExt    uint8
	ddParser *DependencyDescriptorParser

	paused              bool
	frameRateCalculator [DefaultMaxLayerSpatial + 1]FrameRateCalculator
	frameRateCalculated bool

<<<<<<< HEAD
	packetNotFoundCount   atomic.Uint32
	packetTooOldCount     atomic.Uint32
	extPacketTooMuchCount atomic.Uint32
=======
	packetNotFoundCount atomic.Uint32
	packetTooOldCount   atomic.Uint32

	primaryBufferForRTX *Buffer
>>>>>>> 2f9ec211
}

// NewBuffer constructs a new Buffer
func NewBuffer(ssrc uint32, vp, ap *sync.Pool) *Buffer {
	l := logger.GetLogger() // will be reset with correct context via SetLogger
	b := &Buffer{
		mediaSSRC:   ssrc,
		videoPool:   vp,
		audioPool:   ap,
		snRangeMap:  utils.NewRangeMap[uint64, uint64](100),
		pliThrottle: int64(500 * time.Millisecond),
		logger:      l.WithComponent(sutils.ComponentPub).WithComponent(sutils.ComponentSFU),
	}
	b.extPackets.SetMinCapacity(7)
	return b
}

func (b *Buffer) SetLogger(logger logger.Logger) {
	b.Lock()
	defer b.Unlock()

	b.logger = logger.WithComponent(sutils.ComponentSFU)
	if b.rtpStats != nil {
		b.rtpStats.SetLogger(b.logger)
	}
}

func (b *Buffer) SetPaused(paused bool) {
	b.Lock()
	defer b.Unlock()

	b.paused = paused
}

func (b *Buffer) SetTWCCAndExtID(twcc *twcc.Responder, extID uint8) {
	b.Lock()
	defer b.Unlock()

	b.twcc = twcc
	b.twccExt = extID
}

func (b *Buffer) SetAudioLevelParams(audioLevelParams audio.AudioLevelParams) {
	b.Lock()
	defer b.Unlock()

	b.audioLevelParams = audioLevelParams
}

func (b *Buffer) Bind(params webrtc.RTPParameters, codec webrtc.RTPCodecCapability) {
	b.Lock()
	defer b.Unlock()
	if b.bound {
		return
	}

	b.rtpStats = NewRTPStatsReceiver(RTPStatsParams{
		ClockRate: codec.ClockRate,
		Logger:    b.logger,
	})
	b.rrSnapshotId = b.rtpStats.NewSnapshotId()
	b.deltaStatsSnapshotId = b.rtpStats.NewSnapshotId()

	b.clockRate = codec.ClockRate
	b.lastReport = time.Now()
	b.mime = strings.ToLower(codec.MimeType)
	for _, codecParameter := range params.Codecs {
		if strings.EqualFold(codecParameter.MimeType, codec.MimeType) {
			b.payloadType = uint8(codecParameter.PayloadType)
			break
		}
	}

	if b.payloadType == 0 {
		b.logger.Warnw("could not find payload type for codec", nil, "codec", codec.MimeType, "parameters", params)
		b.payloadType = uint8(params.Codecs[0].PayloadType)
	}

	for _, ext := range params.HeaderExtensions {
		switch ext.URI {
		case dd.ExtensionURI:
			b.ddExt = uint8(ext.ID)
			frc := NewFrameRateCalculatorDD(b.clockRate, b.logger)
			for i := range b.frameRateCalculator {
				b.frameRateCalculator[i] = frc.GetFrameRateCalculatorForSpatial(int32(i))
			}
			b.ddParser = NewDependencyDescriptorParser(b.ddExt, b.logger, func(spatial, temporal int32) {
				frc.SetMaxLayer(spatial, temporal)
			})

		case sdp.AudioLevelURI:
			b.audioLevelExt = uint8(ext.ID)
			b.audioLevel = audio.NewAudioLevel(b.audioLevelParams)
		}
	}

	switch {
	case strings.HasPrefix(b.mime, "audio/"):
		b.codecType = webrtc.RTPCodecTypeAudio
		b.bucket = bucket.NewBucket(b.audioPool.Get().(*[]byte))
	case strings.HasPrefix(b.mime, "video/"):
		b.codecType = webrtc.RTPCodecTypeVideo
		b.bucket = bucket.NewBucket(b.videoPool.Get().(*[]byte))
		if b.frameRateCalculator[0] == nil {
			if strings.EqualFold(codec.MimeType, webrtc.MimeTypeVP8) {
				b.frameRateCalculator[0] = NewFrameRateCalculatorVP8(b.clockRate, b.logger)
			}

			if strings.EqualFold(codec.MimeType, webrtc.MimeTypeVP9) {
				frc := NewFrameRateCalculatorVP9(b.clockRate, b.logger)
				for i := range b.frameRateCalculator {
					b.frameRateCalculator[i] = frc.GetFrameRateCalculatorForSpatial(int32(i))
				}
			}
		}

	default:
		b.codecType = webrtc.RTPCodecType(0)
	}

	for _, fb := range codec.RTCPFeedback {
		switch fb.Type {
		case webrtc.TypeRTCPFBGoogREMB:
			b.logger.Debugw("Setting feedback", "type", webrtc.TypeRTCPFBGoogREMB)
			b.logger.Debugw("REMB not supported, RTCP feedback will not be generated")
		case webrtc.TypeRTCPFBNACK:
			// pion use a single mediaengine to manage negotiated codecs of peerconnection, that means we can't have different
			// codec settings at track level for same codec type, so enable nack for all audio receivers but don't create nack queue
			// for red codec.
			if strings.EqualFold(b.mime, "audio/red") {
				break
			}
			b.logger.Debugw("Setting feedback", "type", webrtc.TypeRTCPFBNACK)
			b.nacker = nack.NewNACKQueue(nack.NackQueueParamsDefault)
		}
	}

	for _, pp := range b.pPackets {
		b.calc(pp.packet, nil, pp.arrivalTime, false)
	}
	b.pPackets = nil
	b.bound = true
}

// Write adds an RTP Packet, ordering is not guaranteed, newer packets may arrive later
func (b *Buffer) Write(pkt []byte) (n int, err error) {
	var rtpPacket rtp.Packet
	err = rtpPacket.Unmarshal(pkt)
	if err != nil {
		return
	}

	b.Lock()
	if b.closed.Load() {
		b.Unlock()
		err = io.EOF
		return
	}

	if b.twcc != nil && b.twccExt != 0 && !b.closed.Load() {
		if ext := rtpPacket.GetExtension(b.twccExt); ext != nil {
			b.twcc.Push(rtpPacket.SSRC, binary.BigEndian.Uint16(ext[0:2]), time.Now().UnixNano(), rtpPacket.Marker)
		}
	}

	// handle RTX packet
	if pb := b.primaryBufferForRTX; pb != nil {
		b.Unlock()

		// skip padding only packets
		if rtpPacket.Padding && len(rtpPacket.Payload) == 0 {
			return
		}

		pb.writeRTX(&rtpPacket)
		return
	}

	if !b.bound {
		packet := make([]byte, len(pkt))
		copy(packet, pkt)
		b.pPackets = append(b.pPackets, pendingPacket{
			packet:      packet,
			arrivalTime: time.Now(),
		})
		b.Unlock()
		return
	}

	b.payloadType = rtpPacket.PayloadType
	b.calc(pkt, &rtpPacket, time.Now(), false)
	b.Unlock()
	return
}

func (b *Buffer) SetPrimaryBufferForRTX(primaryBuffer *Buffer) {
	b.Lock()
	b.primaryBufferForRTX = primaryBuffer
	pkts := b.pPackets
	b.pPackets = nil
	b.Unlock()
	for _, pp := range pkts {
		var rtpPacket rtp.Packet
		err := rtpPacket.Unmarshal(pp.packet)
		if err != nil {
			continue
		}
		if rtpPacket.Padding && len(rtpPacket.Payload) == 0 {
			continue
		}
		primaryBuffer.writeRTX(&rtpPacket)
	}
}

func (b *Buffer) writeRTX(rtxPkt *rtp.Packet) (n int, err error) {
	b.Lock()
	defer b.Unlock()
	if !b.bound {
		return
	}

	videoPktPtr := b.videoPool.Get().(*[]byte)
	defer b.videoPool.Put(videoPktPtr)

	videoPkt := *rtxPkt
	videoPkt.PayloadType = b.payloadType
	videoPkt.SequenceNumber = binary.BigEndian.Uint16(rtxPkt.Payload[:2])
	videoPkt.SSRC = b.mediaSSRC
	videoPkt.Payload = rtxPkt.Payload[2:]
	n, err = videoPkt.MarshalTo((*videoPktPtr))

	if err != nil {
		b.logger.Errorw("could not marshal repaired packet", err, "ssrc", b.mediaSSRC, "sn", videoPkt.SequenceNumber)
		return
	}

	b.calc((*videoPktPtr)[:n], &videoPkt, time.Now(), true)
	return
}

func (b *Buffer) Read(buff []byte) (n int, err error) {
	for {
		if b.closed.Load() {
			err = io.EOF
			return
		}
		b.Lock()
		if b.pPackets != nil && len(b.pPackets) > b.lastPacketRead {
			if len(buff) < len(b.pPackets[b.lastPacketRead].packet) {
				err = bucket.ErrBufferTooSmall
				b.Unlock()
				return
			}
			n = len(b.pPackets[b.lastPacketRead].packet)
			copy(buff, b.pPackets[b.lastPacketRead].packet)
			b.lastPacketRead++
			b.Unlock()
			return
		}
		b.Unlock()
		time.Sleep(25 * time.Millisecond)
	}
}

func (b *Buffer) ReadExtended(buf []byte) (*ExtPacket, error) {
	for {
		if b.closed.Load() {
			return nil, io.EOF
		}
		b.Lock()
		if b.extPackets.Len() > 0 {
			ep := b.extPackets.PopFront()
			ep = b.patchExtPacket(ep, buf)
			if ep == nil {
				b.Unlock()
				continue
			}

			b.Unlock()
			return ep, nil
		}
		b.Unlock()
		time.Sleep(10 * time.Millisecond)
	}
}

func (b *Buffer) Close() error {
	b.Lock()
	defer b.Unlock()

	b.closeOnce.Do(func() {
		if b.bucket != nil && b.codecType == webrtc.RTPCodecTypeVideo {
			b.videoPool.Put(b.bucket.Src())
		}
		if b.bucket != nil && b.codecType == webrtc.RTPCodecTypeAudio {
			b.audioPool.Put(b.bucket.Src())
		}

		b.closed.Store(true)

		if b.rtpStats != nil {
			b.rtpStats.Stop()
			b.logger.Debugw("rtp stats",
				"direction", "upstream",
				"stats", b.rtpStats,
			)
			if b.onFinalRtpStats != nil {
				b.onFinalRtpStats(b.rtpStats.ToProto())
			}
		}

		if b.onClose != nil {
			b.onClose()
		}
	})
	return nil
}

func (b *Buffer) OnClose(fn func()) {
	b.onClose = fn
}

func (b *Buffer) SetPLIThrottle(duration int64) {
	b.Lock()
	defer b.Unlock()

	b.pliThrottle = duration
}

func (b *Buffer) SendPLI(force bool) {
	b.RLock()
	if (b.rtpStats == nil || b.rtpStats.TimeSinceLastPli() < b.pliThrottle) && !force {
		b.RUnlock()
		return
	}

	b.rtpStats.UpdatePliAndTime(1)
	b.RUnlock()

	b.logger.Debugw("send pli", "ssrc", b.mediaSSRC, "force", force)
	pli := []rtcp.Packet{
		&rtcp.PictureLossIndication{SenderSSRC: b.mediaSSRC, MediaSSRC: b.mediaSSRC},
	}

	if b.onRtcpFeedback != nil {
		b.onRtcpFeedback(pli)
	}
}

func (b *Buffer) SetRTT(rtt uint32) {
	b.Lock()
	defer b.Unlock()

	if rtt == 0 {
		return
	}

	if b.nacker != nil {
		b.nacker.SetRTT(rtt)
	}

	if b.rtpStats != nil {
		b.rtpStats.UpdateRtt(rtt)
	}
}

func (b *Buffer) calc(rawPkt []byte, rtpPacket *rtp.Packet, arrivalTime time.Time, isRTX bool) {
	defer func() {
		b.doNACKs()

		b.doReports(arrivalTime)
	}()

	if rtpPacket == nil {
		rtpPacket = &rtp.Packet{}
		if err := rtpPacket.Unmarshal(rawPkt); err != nil {
			b.logger.Errorw("could not unmarshal RTP packet", err)
			return
		}
	}

	// process header extensions always as padding packets could be used for probing
	b.processHeaderExtensions(rtpPacket, arrivalTime, isRTX)

	flowState := b.updateStreamState(rtpPacket, arrivalTime)
	if flowState.IsNotHandled {
		return
	}

	if len(rtpPacket.Payload) == 0 && (!flowState.IsOutOfOrder || flowState.IsDuplicate) {
		// drop padding only in-order or duplicate packet
		if !flowState.IsOutOfOrder {
			// in-order packet - increment sequence number offset for subsequent packets
			// Example:
			//   40 - regular packet - pass through as sequence number 40
			//   41 - missing packet - don't know what it is, could be padding or not
			//   42 - padding only packet - in-order - drop - increment sequence number offset to 1 -
			//        range[0, 42] = 0 offset
			//   41 - arrives out of order - get offset 0 from cache - passed through as sequence number 41
			//   43 - regular packet - offset = 1 (running offset) - passes through as sequence number 42
			//   44 - padding only - in order - drop - increment sequence number offset to 2
			//        range[0, 42] = 0 offset, range[43, 44] = 1 offset
			//   43 - regular packet - out of order + duplicate - offset = 1 from cache -
			//        adjusted sequence number is 42, will be dropped by RTX buffer AddPacket method as duplicate
			//   45 - regular packet - offset = 2 (running offset) - passed through with adjusted sequence number as 43
			//   44 - padding only - out-of-order + duplicate - dropped as duplicate
			//
			if err := b.snRangeMap.ExcludeRange(flowState.ExtSequenceNumber, flowState.ExtSequenceNumber+1); err != nil {
				b.logger.Errorw("could not exclude range", err, "sn", rtpPacket.SequenceNumber, "esn", flowState.ExtSequenceNumber)
			}
		}
		// TODO-VP9-DEBUG-REMOVE-START
		snAdjustment, err := b.snRangeMap.GetValue(flowState.ExtSequenceNumber)
		b.logger.Debugw("dropping padding packet", "sn", rtpPacket.SequenceNumber, "osn", flowState.ExtSequenceNumber, "msn", flowState.ExtSequenceNumber-snAdjustment, "error", err)
		// TODO-VP9-DEBUG-REMOVE-END
		return
	}

	// add to RTX buffer using sequence number after accounting for dropped padding only packets
	snAdjustment, err := b.snRangeMap.GetValue(flowState.ExtSequenceNumber)
	if err != nil {
		b.logger.Errorw("could not get sequence number adjustment", err, "sn", flowState.ExtSequenceNumber, "payloadSize", len(rtpPacket.Payload))
		return
	}
	flowState.ExtSequenceNumber -= snAdjustment
	rtpPacket.Header.SequenceNumber = uint16(flowState.ExtSequenceNumber)
	_, err = b.bucket.AddPacketWithSequenceNumber(rawPkt, rtpPacket.Header.SequenceNumber)
	if err != nil {
		if errors.Is(err, bucket.ErrPacketTooOld) {
			packetTooOldCount := b.packetTooOldCount.Inc()
			if (packetTooOldCount-1)%100 == 0 {
				b.logger.Warnw("could not add packet to bucket", err, "count", packetTooOldCount)
			}
		} else if err != bucket.ErrRTXPacket {
			b.logger.Warnw("could not add packet to bucket", err)
		}
		return
	}

	ep := b.getExtPacket(rtpPacket, arrivalTime, flowState)
	if ep == nil {
		return
	}
	b.extPackets.PushBack(ep)

	if b.extPackets.Len() > b.bucket.Capacity() {
		if (b.extPacketTooMuchCount.Inc()-1)%100 == 0 {
			b.logger.Warnw("too much ext packets", nil, "count", b.extPackets.Len())
		}
	}

	b.doFpsCalc(ep)
}

func (b *Buffer) patchExtPacket(ep *ExtPacket, buf []byte) *ExtPacket {
	n, err := b.getPacket(buf, ep.Packet.SequenceNumber)
	if err != nil {
		packetNotFoundCount := b.packetNotFoundCount.Inc()
		if packetNotFoundCount%20 == 0 {
			b.logger.Warnw("could not get packet from bucket", err, "sn", ep.Packet.SequenceNumber, "headSN", b.bucket.HeadSequenceNumber(), "count", packetNotFoundCount)
		}
		return nil
	}
	ep.RawPacket = buf[:n]

	// patch RTP packet to point payload to new buffer
	pkt := *ep.Packet
	payloadStart := ep.Packet.Header.MarshalSize()
	payloadEnd := payloadStart + len(ep.Packet.Payload)
	if payloadEnd > n {
		b.logger.Warnw("unexpected marshal size", nil, "max", n, "need", payloadEnd)
		return nil
	}
	pkt.Payload = buf[payloadStart:payloadEnd]
	ep.Packet = &pkt

	return ep
}

func (b *Buffer) doFpsCalc(ep *ExtPacket) {
	if b.paused || b.frameRateCalculated || len(ep.Packet.Payload) == 0 {
		return
	}
	spatial := ep.Spatial
	if spatial < 0 || int(spatial) >= len(b.frameRateCalculator) {
		spatial = 0
	}
	if fr := b.frameRateCalculator[spatial]; fr != nil {
		if fr.RecvPacket(ep) {
			complete := true
			for _, fr2 := range b.frameRateCalculator {
				if fr2 != nil && !fr2.Completed() {
					complete = false
					break
				}
			}
			if complete {
				b.frameRateCalculated = true
				if f := b.onFpsChanged; f != nil {
					go f()
				}
			}
		}
	}
}

func (b *Buffer) updateStreamState(p *rtp.Packet, arrivalTime time.Time) RTPFlowState {
	flowState := b.rtpStats.Update(
		arrivalTime,
		p.Header.SequenceNumber,
		p.Header.Timestamp,
		p.Header.Marker,
		p.Header.MarshalSize(),
		len(p.Payload),
		int(p.PaddingSize),
	)

	if b.nacker != nil {
		b.nacker.Remove(p.SequenceNumber)

		if flowState.HasLoss {
			for lost := flowState.LossStartInclusive; lost != flowState.LossEndExclusive; lost++ {
				b.nacker.Push(uint16(lost))
			}
		}
	}

	return flowState
}

func (b *Buffer) processHeaderExtensions(p *rtp.Packet, arrivalTime time.Time, isRTX bool) {

	if b.audioLevelExt != 0 && !isRTX {
		if !b.latestTSForAudioLevelInitialized {
			b.latestTSForAudioLevelInitialized = true
			b.latestTSForAudioLevel = p.Timestamp
		}
		if e := p.GetExtension(b.audioLevelExt); e != nil {
			ext := rtp.AudioLevelExtension{}
			if err := ext.Unmarshal(e); err == nil {
				if (p.Timestamp - b.latestTSForAudioLevel) < (1 << 31) {
					duration := (int64(p.Timestamp) - int64(b.latestTSForAudioLevel)) * 1e3 / int64(b.clockRate)
					if duration > 0 {
						b.audioLevel.Observe(ext.Level, uint32(duration), arrivalTime)
					}

					b.latestTSForAudioLevel = p.Timestamp
				}
			}
		}
	}
}

func (b *Buffer) getExtPacket(rtpPacket *rtp.Packet, arrivalTime time.Time, flowState RTPFlowState) *ExtPacket {
	ep := &ExtPacket{
		Arrival:           arrivalTime,
		ExtSequenceNumber: flowState.ExtSequenceNumber,
		ExtTimestamp:      flowState.ExtTimestamp,
		Packet:            rtpPacket,
		VideoLayer: VideoLayer{
			Spatial:  InvalidLayerSpatial,
			Temporal: InvalidLayerTemporal,
		},
	}

	if len(rtpPacket.Payload) == 0 {
		// padding only packet, nothing else to do
		return ep
	}

	ep.Temporal = 0
	if b.ddParser != nil {
		ddVal, videoLayer, err := b.ddParser.Parse(ep.Packet)
		if err != nil {
			return nil
		} else if ddVal != nil {
			ep.DependencyDescriptor = ddVal
			ep.VideoLayer = videoLayer
			// DD-TODO : notify active decode target change if changed.
		}
	}
	switch b.mime {
	case "video/vp8":
		vp8Packet := VP8{}
		if err := vp8Packet.Unmarshal(rtpPacket.Payload); err != nil {
			b.logger.Warnw("could not unmarshal VP8 packet", err)
			return nil
		}
		ep.KeyFrame = vp8Packet.IsKeyFrame
		if ep.DependencyDescriptor == nil {
			ep.Temporal = int32(vp8Packet.TID)
		} else {
			// vp8 with DependencyDescriptor enabled, use the TID from the descriptor
			vp8Packet.TID = uint8(ep.Temporal)
			ep.Spatial = InvalidLayerSpatial // vp8 don't have spatial scalability, reset to invalid
		}
		ep.Payload = vp8Packet
	case "video/vp9":
		if ep.DependencyDescriptor == nil {
			var vp9Packet codecs.VP9Packet
			_, err := vp9Packet.Unmarshal(rtpPacket.Payload)
			if err != nil {
				b.logger.Warnw("could not unmarshal VP9 packet", err)
				return nil
			}
			ep.VideoLayer = VideoLayer{
				Spatial:  int32(vp9Packet.SID),
				Temporal: int32(vp9Packet.TID),
			}
			ep.Payload = vp9Packet
		}
		ep.KeyFrame = IsVP9KeyFrame(rtpPacket.Payload)
	case "video/h264":
		ep.KeyFrame = IsH264KeyFrame(rtpPacket.Payload)
	case "video/av1":
		ep.KeyFrame = IsAV1KeyFrame(rtpPacket.Payload)
	}

	if ep.KeyFrame {
		if b.rtpStats != nil {
			b.rtpStats.UpdateKeyFrame(1)
		}
	}

	return ep
}

func (b *Buffer) doNACKs() {
	if b.nacker == nil {
		return
	}

	if r, numSeqNumsNacked := b.buildNACKPacket(); r != nil {
		if b.onRtcpFeedback != nil {
			b.onRtcpFeedback(r)
		}
		if b.rtpStats != nil {
			b.rtpStats.UpdateNack(uint32(numSeqNumsNacked))
		}
	}
}

func (b *Buffer) doReports(arrivalTime time.Time) {
	if time.Since(b.lastReport) < ReportDelta {
		return
	}

	b.lastReport = arrivalTime

	// RTCP reports
	pkts := b.getRTCP()
	if pkts != nil && b.onRtcpFeedback != nil {
		b.onRtcpFeedback(pkts)
	}
}

func (b *Buffer) buildNACKPacket() ([]rtcp.Packet, int) {
	if nacks, numSeqNumsNacked := b.nacker.Pairs(); len(nacks) > 0 {
		pkts := []rtcp.Packet{&rtcp.TransportLayerNack{
			SenderSSRC: b.mediaSSRC,
			MediaSSRC:  b.mediaSSRC,
			Nacks:      nacks,
		}}
		return pkts, numSeqNumsNacked
	}
	return nil, 0
}

func (b *Buffer) buildReceptionReport() *rtcp.ReceptionReport {
	if b.rtpStats == nil {
		return nil
	}

	return b.rtpStats.GetRtcpReceptionReport(b.mediaSSRC, b.lastFractionLostToReport, b.rrSnapshotId)
}

func (b *Buffer) SetSenderReportData(rtpTime uint32, ntpTime uint64) {
	b.RLock()
	srData := &RTCPSenderReportData{
		RTPTimestamp: rtpTime,
		NTPTimestamp: mediatransportutil.NtpTime(ntpTime),
		At:           time.Now(),
	}

	if b.rtpStats != nil {
		b.rtpStats.SetRtcpSenderReportData(srData)
	}
	b.RUnlock()

	if b.onRtcpSenderReport != nil {
		b.onRtcpSenderReport()
	}
}

func (b *Buffer) GetSenderReportData() (*RTCPSenderReportData, *RTCPSenderReportData) {
	b.RLock()
	defer b.RUnlock()

	if b.rtpStats != nil {
		return b.rtpStats.GetRtcpSenderReportData()
	}

	return nil, nil
}

func (b *Buffer) SetLastFractionLostReport(lost uint8) {
	b.Lock()
	defer b.Unlock()

	b.lastFractionLostToReport = lost
}

func (b *Buffer) getRTCP() []rtcp.Packet {
	var pkts []rtcp.Packet

	rr := b.buildReceptionReport()
	if rr != nil {
		pkts = append(pkts, &rtcp.ReceiverReport{
			SSRC:    b.mediaSSRC,
			Reports: []rtcp.ReceptionReport{*rr},
		})
	}

	return pkts
}

func (b *Buffer) GetPacket(buff []byte, sn uint16) (int, error) {
	b.Lock()
	defer b.Unlock()

	return b.getPacket(buff, sn)
}

func (b *Buffer) getPacket(buff []byte, sn uint16) (int, error) {
	if b.closed.Load() {
		return 0, io.EOF
	}
	return b.bucket.GetPacket(buff, sn)
}

func (b *Buffer) OnRtcpFeedback(fn func(fb []rtcp.Packet)) {
	b.onRtcpFeedback = fn
}

func (b *Buffer) OnRtcpSenderReport(fn func()) {
	b.onRtcpSenderReport = fn
}

func (b *Buffer) OnFinalRtpStats(fn func(*livekit.RTPStats)) {
	b.onFinalRtpStats = fn
}

// GetMediaSSRC returns the associated SSRC of the RTP stream
func (b *Buffer) GetMediaSSRC() uint32 {
	return b.mediaSSRC
}

// GetClockRate returns the RTP clock rate
func (b *Buffer) GetClockRate() uint32 {
	return b.clockRate
}

func (b *Buffer) GetStats() *livekit.RTPStats {
	b.RLock()
	defer b.RUnlock()

	if b.rtpStats == nil {
		return nil
	}

	return b.rtpStats.ToProto()
}

func (b *Buffer) GetDeltaStats() *StreamStatsWithLayers {
	b.RLock()
	defer b.RUnlock()

	if b.rtpStats == nil {
		return nil
	}

	deltaStats := b.rtpStats.DeltaInfo(b.deltaStatsSnapshotId)
	if deltaStats == nil {
		return nil
	}

	return &StreamStatsWithLayers{
		RTPStats: deltaStats,
		Layers: map[int32]*RTPDeltaInfo{
			0: deltaStats,
		},
	}
}

func (b *Buffer) GetAudioLevel() (float64, bool) {
	b.RLock()
	defer b.RUnlock()

	if b.audioLevel == nil {
		return 0, false
	}

	return b.audioLevel.GetLevel(time.Now())
}

func (b *Buffer) OnFpsChanged(f func()) {
	b.Lock()
	b.onFpsChanged = f
	b.Unlock()
}

func (b *Buffer) GetTemporalLayerFpsForSpatial(layer int32) []float32 {
	if int(layer) >= len(b.frameRateCalculator) {
		return nil
	}

	if fc := b.frameRateCalculator[layer]; fc != nil {
		return fc.GetFrameRate()
	}
	return nil
}<|MERGE_RESOLUTION|>--- conflicted
+++ resolved
@@ -121,16 +121,11 @@
 	frameRateCalculator [DefaultMaxLayerSpatial + 1]FrameRateCalculator
 	frameRateCalculated bool
 
-<<<<<<< HEAD
 	packetNotFoundCount   atomic.Uint32
 	packetTooOldCount     atomic.Uint32
 	extPacketTooMuchCount atomic.Uint32
-=======
-	packetNotFoundCount atomic.Uint32
-	packetTooOldCount   atomic.Uint32
 
 	primaryBufferForRTX *Buffer
->>>>>>> 2f9ec211
 }
 
 // NewBuffer constructs a new Buffer

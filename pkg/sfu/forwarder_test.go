--- conflicted
+++ resolved
@@ -387,7 +387,8 @@
 	f.vls.SetRequestSpatial(0)
 	expectedTargetLayers = buffer.VideoLayer{
 		Spatial:  2,
-		Temporal: 1,
+		Temporal: 3,
+		// RAJA-TODO: change in master Temporal: 1,
 	}
 	expectedResult = VideoAllocation{
 		PauseReason:         VideoPauseReasonFeedDry,
@@ -396,13 +397,9 @@
 		Bitrates:            emptyBitrates,
 		TargetLayers:        expectedTargetLayers,
 		RequestLayerSpatial: 2,
-<<<<<<< HEAD
 		MaxLayers:           f.vls.GetMax(),
 		DistanceToDesired:   -1.5,
-=======
-		MaxLayers:           f.maxLayers,
-		DistanceToDesired:   -1,
->>>>>>> fb301e6e
+		// RAJA-TODO change in master DistanceToDesired:   -1,
 	}
 	result = f.AllocateOptimal([]int32{0, 1}, emptyBitrates, true)
 	require.Equal(t, expectedResult, result)

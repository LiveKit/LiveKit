package sfu

import (
	"encoding/binary"
	"errors"
	"fmt"
	"github.com/livekit/livekit-server/pkg/sfu/connectionquality"
	livekit "github.com/livekit/protocol/livekit"
	"io"
	"strings"
	"sync"
	"sync/atomic"
	"time"

	"github.com/pion/rtcp"
	"github.com/pion/rtp"
	"github.com/pion/sdp/v3"
	"github.com/pion/transport/packetio"
	"github.com/pion/webrtc/v3"

	"github.com/livekit/livekit-server/pkg/sfu/buffer"
)

const (
	lastUpdateDelta = 5 * time.Second
)

// TrackSender defines a  interface send media to remote peer
type TrackSender interface {
	UptrackLayersChange(availableLayers []uint16)
	WriteRTP(p *buffer.ExtPacket, layer int32) error
	Close()
	// ID is the globally unique identifier for this Track.
	ID() string
	Codec() webrtc.RTPCodecCapability
	PeerID() string
}

const (
	RTPPaddingMaxPayloadSize      = 255
	RTPPaddingEstimatedHeaderSize = 20
	RTPBlankFramesMax             = 6
)

var (
	ErrUnknownKind                       = errors.New("unknown kind of codec")
	ErrOutOfOrderSequenceNumberCacheMiss = errors.New("out-of-order sequence number not found in cache")
	ErrPaddingOnlyPacket                 = errors.New("padding only packet that need not be forwarded")
	ErrDuplicatePacket                   = errors.New("duplicate packet")
	ErrPaddingNotOnFrameBoundary         = errors.New("padding cannot send on non-frame boundary")
	ErrNotVP8                            = errors.New("not VP8")
	ErrOutOfOrderVP8PictureIdCacheMiss   = errors.New("out-of-order VP8 picture id not found in cache")
	ErrFilteredVP8TemporalLayer          = errors.New("filtered VP8 temporal layer")
	ErrNoRequiredBuff                    = errors.New("buff size if less than required")
)

var (
	VP8KeyFrame1x1 = []byte{0x10, 0x02, 0x00, 0x9d, 0x01, 0x2a, 0x01, 0x00, 0x01, 0x00, 0x0b, 0xc7, 0x08, 0x85, 0x85, 0x88, 0x85, 0x84, 0x88, 0x3f, 0x82, 0x00, 0x0c, 0x0d, 0x60, 0x00, 0xfe, 0xe6, 0xb5, 0x00}

	H264KeyFrame2x2SPS = []byte{0x67, 0x42, 0xc0, 0x1f, 0x0f, 0xd9, 0x1f, 0x88, 0x88, 0x84, 0x00, 0x00, 0x03, 0x00, 0x04, 0x00, 0x00, 0x03, 0x00, 0xc8, 0x3c, 0x60, 0xc9, 0x20}
	H264KeyFrame2x2PPS = []byte{0x68, 0x87, 0xcb, 0x83, 0xcb, 0x20}
	H264KeyFrame2x2IDR = []byte{0x65, 0x88, 0x84, 0x0a, 0xf2, 0x62, 0x80, 0x00, 0xa7, 0xbe}

	H264KeyFrame2x2 = [][]byte{H264KeyFrame2x2SPS, H264KeyFrame2x2PPS, H264KeyFrame2x2IDR}
)

type ReceiverReportListener func(dt *DownTrack, report *rtcp.ReceiverReport)

type PacketStats struct {
	octets  uint32
	packets uint32
}

// DownTrack  implements TrackLocal, is the track used to write packets
// to SFU Subscriber, the track handle the packets for simple, simulcast
// and SVC Publisher.
type DownTrack struct {
	id            string
	peerID        string
	bound         atomicBool
	kind          webrtc.RTPCodecType
	mime          string
	ssrc          uint32
	streamID      string
	maxTrack      int
	payloadType   uint8
	sequencer     *sequencer
	bufferFactory *buffer.Factory

	forwarder *Forwarder

	codec                   webrtc.RTPCodecCapability
	rtpHeaderExtensions     []webrtc.RTPHeaderExtensionParameter
	receiver                TrackReceiver
	transceiver             *webrtc.RTPTransceiver
	writeStream             webrtc.TrackLocalWriter
	onCloseHandler          func()
	onBind                  func()
	receiverReportListeners []ReceiverReportListener
	listenerLock            sync.RWMutex
	closeOnce               sync.Once

	// Report helpers
	primaryStats    atomic.Value // contains *PacketStats
	rtxStats        atomic.Value // contains *PacketStats
	paddingStats    atomic.Value // contains *PacketStats
	statsLock       sync.Mutex
	connectionStats *connectionquality.ConnectionStats
	done            chan struct{}

	lossFraction atomicUint8

	// Debug info
	lastPli     atomicInt64
	lastRTP     atomicInt64
	pktsDropped atomicUint32

	// RTCP callbacks
	onRTCP func([]rtcp.Packet)
	onREMB func(dt *DownTrack, remb *rtcp.ReceiverEstimatedMaximumBitrate)

	// simulcast layer availability change callback
	onAvailableLayersChanged func(dt *DownTrack)

	// subscription change callback
	onSubscriptionChanged func(dt *DownTrack)

	// max layer change callback
	onSubscribedLayersChanged func(dt *DownTrack, layers VideoLayers)

	// packet sent callback
	onPacketSent []func(dt *DownTrack, size int)
}

// NewDownTrack returns a DownTrack.
func NewDownTrack(c webrtc.RTPCodecCapability, r TrackReceiver, bf *buffer.Factory, peerID string, mt int) (*DownTrack, error) {
	var kind webrtc.RTPCodecType
	switch {
	case strings.HasPrefix(c.MimeType, "audio/"):
		kind = webrtc.RTPCodecTypeAudio
	case strings.HasPrefix(c.MimeType, "video/"):
		kind = webrtc.RTPCodecTypeVideo
	default:
		kind = webrtc.RTPCodecType(0)
	}

	d := &DownTrack{
		id:              r.TrackID(),
		peerID:          peerID,
		maxTrack:        mt,
		streamID:        r.StreamID(),
		bufferFactory:   bf,
		receiver:        r,
		codec:           c,
		kind:            kind,
		forwarder:       NewForwarder(c, kind),
		connectionStats: connectionquality.NewConnectionStats(),
		done:            make(chan struct{}),
	}

	d.primaryStats.Store(new(PacketStats))
	d.rtxStats.Store(new(PacketStats))
	d.paddingStats.Store(new(PacketStats))

<<<<<<< HEAD
	if r.IsSimulcast() {
		d.trackType = SimulcastDownTrack
	} else {
		d.trackType = SimpleDownTrack
	}

	if d.Kind() == webrtc.RTPCodecTypeAudio {
		go d.updateStats()
	}

=======
>>>>>>> 502c57d7
	return d, nil
}

// Bind is called by the PeerConnection after negotiation is complete
// This asserts that the code requested is supported by the remote peer.
// If so it setups all the state (SSRC and PayloadType) to have a call
func (d *DownTrack) Bind(t webrtc.TrackLocalContext) (webrtc.RTPCodecParameters, error) {
	parameters := webrtc.RTPCodecParameters{RTPCodecCapability: d.codec}
	if codec, err := codecParametersFuzzySearch(parameters, t.CodecParameters()); err == nil {
		d.ssrc = uint32(t.SSRC())
		d.payloadType = uint8(codec.PayloadType)
		d.writeStream = t.WriteStream()
		d.mime = strings.ToLower(codec.MimeType)
		if rr := d.bufferFactory.GetOrNew(packetio.RTCPBufferPacket, uint32(t.SSRC())).(*buffer.RTCPReader); rr != nil {
			rr.OnPacket(func(pkt []byte) {
				d.handleRTCP(pkt)
			})
		}
		if strings.HasPrefix(d.codec.MimeType, "video/") {
			d.sequencer = newSequencer(d.maxTrack)
		}
		if d.onBind != nil {
			d.onBind()
		}
		d.bound.set(true)
		return codec, nil
	}
	return webrtc.RTPCodecParameters{}, webrtc.ErrUnsupportedCodec
}

// Unbind implements the teardown logic when the track is no longer needed. This happens
// because a track has been stopped.
func (d *DownTrack) Unbind(_ webrtc.TrackLocalContext) error {
	d.bound.set(false)
	d.receiver.DeleteDownTrack(d.peerID)
	return nil
}

// ID is the unique identifier for this Track. This should be unique for the
// stream, but doesn't have to globally unique. A common example would be 'audio' or 'video'
// and StreamID would be 'desktop' or 'webcam'
func (d *DownTrack) ID() string { return d.id }

// Codec returns current track codec capability
func (d *DownTrack) Codec() webrtc.RTPCodecCapability { return d.codec }

// StreamID is the group this track belongs too. This must be unique
func (d *DownTrack) StreamID() string { return d.streamID }

func (d *DownTrack) PeerID() string { return d.peerID }

// Sets RTP header extensions for this track
func (d *DownTrack) SetRTPHeaderExtensions(rtpHeaderExtensions []webrtc.RTPHeaderExtensionParameter) {
	d.rtpHeaderExtensions = rtpHeaderExtensions
}

// Kind controls if this TrackLocal is audio or video
func (d *DownTrack) Kind() webrtc.RTPCodecType {
	return d.kind
}

func (d *DownTrack) SSRC() uint32 {
	return d.ssrc
}

func (d *DownTrack) Stop() error {
	if d.transceiver != nil {
		return d.transceiver.Stop()
	}
	return fmt.Errorf("d.transceiver not exists")
}

func (d *DownTrack) SetTransceiver(transceiver *webrtc.RTPTransceiver) {
	d.transceiver = transceiver
}

// WriteRTP writes a RTP Packet to the DownTrack
func (d *DownTrack) WriteRTP(extPkt *buffer.ExtPacket, layer int32) error {
	var pool *[]byte
	defer func() {
		if pool != nil {
			PacketFactory.Put(pool)
			pool = nil
		}
	}()

	d.lastRTP.set(time.Now().UnixNano())

	if !d.bound.get() {
		return nil
	}

	tp, err := d.forwarder.GetTranslationParams(extPkt, layer)
	if tp.shouldSendPLI {
		d.lastPli.set(time.Now().UnixNano())
		d.receiver.SendPLI(layer)
	}
	if tp.shouldDrop {
		if tp.isDroppingRelevant {
			d.pktsDropped.add(1)
		}
		return err
	}

	payload := extPkt.Packet.Payload
	if tp.vp8 != nil {
		incomingVP8, _ := extPkt.Payload.(buffer.VP8)

		outbuf := &payload
		if incomingVP8.HeaderSize != tp.vp8.header.HeaderSize {
			pool = PacketFactory.Get().(*[]byte)
			outbuf = pool
		}
		payload, err = d.translateVP8PacketTo(&extPkt.Packet, &incomingVP8, tp.vp8.header, outbuf)
		if err != nil {
			d.pktsDropped.add(1)
			return err
		}
	}

	if d.sequencer != nil {
		meta := d.sequencer.push(extPkt.Packet.SequenceNumber, tp.rtp.sequenceNumber, tp.rtp.timestamp, uint8(layer), extPkt.Head)
		if meta != nil && tp.vp8 != nil {
			meta.packVP8(tp.vp8.header)
		}
	}

	hdr, err := d.getTranslatedRTPHeader(extPkt, tp.rtp)
	if err != nil {
		d.pktsDropped.add(1)
		return err
	}

	_, err = d.writeStream.WriteRTP(hdr, payload)
	if err == nil {
		pktSize := hdr.MarshalSize() + len(payload)
		for _, f := range d.onPacketSent {
			f(d, pktSize)
		}

		d.UpdatePrimaryStats(uint32(pktSize))
	} else {
		d.pktsDropped.add(1)
	}

	return err
}

// WritePaddingRTP tries to write as many padding only RTP packets as necessary
// to satisfy given size to the DownTrack
func (d *DownTrack) WritePaddingRTP(bytesToSend int) int {
	primaryStats := d.primaryStats.Load().(*PacketStats)
	if primaryStats.packets == 0 {
		return 0
	}

	// LK-TODO-START
	// Ideally should look at header extensions negotiated for
	// track and decide if padding can be sent. But, browsers behave
	// in unexpected ways when using audio for bandwidth estimation and
	// padding is mainly used to probe for excess available bandwidth.
	// So, to be safe, limit to video tracks
	// LK-TODO-END
	if d.kind == webrtc.RTPCodecTypeAudio {
		return 0
	}

	// LK-TODO-START
	// Potentially write padding even if muted. Given that padding
	// can be sent only on frame boudaries, writing on disabled tracks
	// will give more options.
	// LK-TODO-END
	if d.forwarder.Muted() {
		return 0
	}

	// RTP padding maximum is 255 bytes. Break it up.
	// Use 20 byte as estimate of RTP header size (12 byte header + 8 byte extension)
	num := (bytesToSend + RTPPaddingMaxPayloadSize + RTPPaddingEstimatedHeaderSize - 1) / (RTPPaddingMaxPayloadSize + RTPPaddingEstimatedHeaderSize)
	if num == 0 {
		return 0
	}

	snts, err := d.forwarder.GetSnTsForPadding(num)
	if err != nil {
		return 0
	}

	// LK-TODO Look at load balancing a la sfu.Receiver to spread across available CPUs
	bytesSent := 0
	for i := 0; i < len(snts); i++ {
		// LK-TODO-START
		// Hold sending padding packets till first RTCP-RR is received for this RTP stream.
		// That is definitive proof that the remote side knows about this RTP stream.
		// The packet count check at the beginning of this function gates sending padding
		// on as yet unstarted streams which is a reasonble check.
		// LK-TODO-END

		hdr := rtp.Header{
			Version:        2,
			Padding:        true,
			Marker:         false,
			PayloadType:    d.payloadType,
			SequenceNumber: snts[i].sequenceNumber,
			Timestamp:      snts[i].timestamp,
			SSRC:           d.ssrc,
			CSRC:           []uint32{},
		}

		err = d.writeRTPHeaderExtensions(&hdr)
		if err != nil {
			return bytesSent
		}

		payload := make([]byte, RTPPaddingMaxPayloadSize)
		// last byte of padding has padding size including that byte
		payload[RTPPaddingMaxPayloadSize-1] = byte(RTPPaddingMaxPayloadSize)

		_, err = d.writeStream.WriteRTP(&hdr, payload)
		if err != nil {
			return bytesSent
		}

		size := hdr.MarshalSize() + len(payload)
		d.UpdatePaddingStats(uint32(size))
		// LK-TOOD-START:
		// Maybe call onPacketSent callbacks? But, a couple of issues to think about
		//   - Analytics - should padding bytes be counted?
		//   - StreamAllocator probing - should not include padding
		// Maybe a separate callback for `onPaddingSent`?
		// LK-TODO-END

		// LK-TODO-START
		// NACK buffer for these probe packets.
		// Probably okay to absorb the NACKs for these and ignore them.
		// Retransmssion is probably a sign of network congestion/badness.
		// So, retransmitting padding packets is only going to make matters worse.
		// LK-TODO-END

		bytesSent += size
	}

	return bytesSent
}

// Mute enables or disables media forwarding
func (d *DownTrack) Mute(val bool) {
	changed := d.forwarder.Mute(val)
	if !changed {
		return
	}

	if val {
		d.lossFraction.set(0)
	}

	if d.onSubscriptionChanged != nil {
		d.onSubscriptionChanged(d)
	}
}

// Close track
func (d *DownTrack) Close() {
	d.forwarder.Mute(true)

	// write blank frames after disabling so that other frames do not interfere.
	// Idea here is to send blank 1x1 key frames to flush the decoder buffer at the remote end.
	// Otherwise, with transceiver re-use last frame from previous stream is held in the
	// display buffer and there could be a brief moment where the previous stream is displayed.
	d.writeBlankFrameRTP()

	d.closeOnce.Do(func() {
		Logger.V(1).Info("Closing sender", "peer_id", d.peerID, "kind", d.kind)
		if d.onCloseHandler != nil {
			d.onCloseHandler()
		}
		close(d.done)
	})
}

func (d *DownTrack) SetMaxSpatialLayer(spatialLayer int32) {
	changed, maxLayers := d.forwarder.SetMaxSpatialLayer(spatialLayer)
	if !changed {
		return
	}

	if d.onSubscribedLayersChanged != nil {
		d.onSubscribedLayersChanged(d, maxLayers)
	}
}

func (d *DownTrack) SetMaxTemporalLayer(temporalLayer int32) {
	changed, maxLayers := d.forwarder.SetMaxTemporalLayer(temporalLayer)
	if !changed {
		return
	}

	if d.onSubscribedLayersChanged != nil {
		d.onSubscribedLayersChanged(d, maxLayers)
	}
}

func (d *DownTrack) MaxLayers() VideoLayers {
	return d.forwarder.MaxLayers()
}

func (d *DownTrack) GetForwardingStatus() ForwardingStatus {
	return d.forwarder.GetForwardingStatus()
}

func (d *DownTrack) UptrackLayersChange(availableLayers []uint16) {
	d.forwarder.UptrackLayersChange(availableLayers)

	if d.onAvailableLayersChanged != nil {
		d.onAvailableLayersChanged(d)
	}
}

// OnCloseHandler method to be called on remote tracked removed
func (d *DownTrack) OnCloseHandler(fn func()) {
	d.onCloseHandler = fn
}

func (d *DownTrack) OnBind(fn func()) {
	d.onBind = fn
}

func (d *DownTrack) OnRTCP(fn func([]rtcp.Packet)) {
	d.onRTCP = fn
}

func (d *DownTrack) OnREMB(fn func(dt *DownTrack, remb *rtcp.ReceiverEstimatedMaximumBitrate)) {
	d.onREMB = fn
}

func (d *DownTrack) CurrentMaxLossFraction() uint8 {
	return d.lossFraction.get()
}

func (d *DownTrack) AddReceiverReportListener(listener ReceiverReportListener) {
	d.listenerLock.Lock()
	defer d.listenerLock.Unlock()
	d.receiverReportListeners = append(d.receiverReportListeners, listener)
}

func (d *DownTrack) OnAvailableLayersChanged(fn func(dt *DownTrack)) {
	d.onAvailableLayersChanged = fn
}

func (d *DownTrack) OnSubscriptionChanged(fn func(dt *DownTrack)) {
	d.onSubscriptionChanged = fn
}

func (d *DownTrack) OnSubscribedLayersChanged(fn func(dt *DownTrack, layers VideoLayers)) {
	d.onSubscribedLayersChanged = fn
}

func (d *DownTrack) OnPacketSent(fn func(dt *DownTrack, size int)) {
	d.onPacketSent = append(d.onPacketSent, fn)
}

func (d *DownTrack) IsDeficient() bool {
	return d.forwarder.IsDeficient()
}

func (d *DownTrack) BandwidthRequested() int64 {
	return d.forwarder.BandwidthRequested()
}

func (d *DownTrack) DistanceToDesired() int32 {
	return d.forwarder.DistanceToDesired()
}

func (d *DownTrack) Allocate(availableChannelCapacity int64) VideoAllocation {
	return d.forwarder.Allocate(availableChannelCapacity, d.receiver.GetBitrateTemporalCumulative())
}

func (d *DownTrack) ProvisionalAllocatePrepare() {
	d.forwarder.ProvisionalAllocatePrepare(d.receiver.GetBitrateTemporalCumulative())
}

func (d *DownTrack) ProvisionalAllocate(availableChannelCapacity int64, layers VideoLayers) int64 {
	return d.forwarder.ProvisionalAllocate(availableChannelCapacity, layers)
}

func (d *DownTrack) ProvisionalAllocateGetCooperativeTransition() VideoTransition {
	return d.forwarder.ProvisionalAllocateGetCooperativeTransition()
}

func (d *DownTrack) ProvisionalAllocateGetBestWeightedTransition() VideoTransition {
	return d.forwarder.ProvisionalAllocateGetBestWeightedTransition()
}

func (d *DownTrack) ProvisionalAllocateCommit() VideoAllocation {
	return d.forwarder.ProvisionalAllocateCommit()
}

func (d *DownTrack) FinalizeAllocate() VideoAllocation {
	return d.forwarder.FinalizeAllocate(d.receiver.GetBitrateTemporalCumulative())
}

func (d *DownTrack) AllocateNextHigher() (VideoAllocation, bool) {
	return d.forwarder.AllocateNextHigher(d.receiver.GetBitrateTemporalCumulative())
}

func (d *DownTrack) Pause() VideoAllocation {
	return d.forwarder.Pause(d.receiver.GetBitrateTemporalCumulative())
}

func (d *DownTrack) CreateSourceDescriptionChunks() []rtcp.SourceDescriptionChunk {
	if !d.bound.get() {
		return nil
	}
	return []rtcp.SourceDescriptionChunk{
		{
			Source: d.ssrc,
			Items: []rtcp.SourceDescriptionItem{{
				Type: rtcp.SDESCNAME,
				Text: d.streamID,
			}},
		}, {
			Source: d.ssrc,
			Items: []rtcp.SourceDescriptionItem{{
				Type: rtcp.SDESType(15),
				Text: d.transceiver.Mid(),
			}},
		},
	}
}

func (d *DownTrack) CreateSenderReport() *rtcp.SenderReport {
	if !d.bound.get() {
		return nil
	}

	currentLayers := d.forwarder.CurrentLayers()
	if currentLayers == InvalidLayers {
		return nil
	}

	srRTP, srNTP := d.receiver.GetSenderReportTime(currentLayers.spatial)
	if srRTP == 0 {
		return nil
	}

	now := time.Now()
	nowNTP := toNtpTime(now)

	diff := (uint64(now.Sub(ntpTime(srNTP).Time())) * uint64(d.codec.ClockRate)) / uint64(time.Second)
	octets, packets := d.getSRStats()
	return &rtcp.SenderReport{
		SSRC:        d.ssrc,
		NTPTime:     uint64(nowNTP),
		RTPTime:     srRTP + uint32(diff),
		PacketCount: packets,
		OctetCount:  octets,
	}
}

func (d *DownTrack) UpdatePrimaryStats(packetLen uint32) {
	primaryStats, _ := d.primaryStats.Load().(*PacketStats)

	primaryStats.octets += packetLen
	primaryStats.packets += 1

	d.primaryStats.Store(primaryStats)
}

func (d *DownTrack) UpdateRtxStats(packetLen uint32) {
	rtxStats, _ := d.rtxStats.Load().(*PacketStats)

	rtxStats.octets += packetLen
	rtxStats.packets += 1

	d.rtxStats.Store(rtxStats)
}

func (d *DownTrack) UpdatePaddingStats(packetLen uint32) {
	paddingStats, _ := d.paddingStats.Load().(*PacketStats)

	paddingStats.octets += packetLen
	paddingStats.packets += 1

	d.paddingStats.Store(paddingStats)
}

func (d *DownTrack) writeBlankFrameRTP() error {
	// don't send if nothing has been sent
	primaryStats := d.primaryStats.Load().(*PacketStats)
	if primaryStats.packets == 0 {
		return nil
	}

	// LK-TODO: Support other video codecs
	if d.kind == webrtc.RTPCodecTypeAudio || (d.mime != "video/vp8" && d.mime != "video/h264") {
		return nil
	}

	snts, frameEndNeeded, err := d.forwarder.GetSnTsForBlankFrames()
	if err != nil {
		return err
	}

	// send a number of blank frames just in case there is loss.
	// Intentionally ignoring check for mute or bandwidth constrained mute
	// as this is used to clear client side buffer.
	for i := 0; i < len(snts); i++ {
		hdr := rtp.Header{
			Version:        2,
			Padding:        false,
			Marker:         true,
			PayloadType:    d.payloadType,
			SequenceNumber: snts[i].sequenceNumber,
			Timestamp:      snts[i].timestamp,
			SSRC:           d.ssrc,
			CSRC:           []uint32{},
		}

		err = d.writeRTPHeaderExtensions(&hdr)
		if err != nil {
			return err
		}

		var pktSize int
		switch d.mime {
		case "video/vp8":
			pktSize, err = d.writeVP8BlankFrame(&hdr, frameEndNeeded)
		case "video/h264":
			pktSize, err = d.writeH264BlankFrame(&hdr, frameEndNeeded)
		default:
			return nil
		}
		if err != nil {
			return err
		}

		for _, f := range d.onPacketSent {
			f(d, pktSize)
		}

		d.UpdatePrimaryStats(uint32(pktSize))

		// only the first frame will need frameEndNeeded to close out the
		// previous picture, rest are small key frames
		frameEndNeeded = false
	}

	return nil
}

func (d *DownTrack) writeVP8BlankFrame(hdr *rtp.Header, frameEndNeeded bool) (int, error) {
	blankVP8 := d.forwarder.GetPaddingVP8(frameEndNeeded)

	// 1x1 key frame
	// Used even when closing out a previous frame. Looks like receivers
	// do not care about content (it will probably end up being an undecodable
	// frame, but that should be okay as there are key frames following)
	payload := make([]byte, blankVP8.HeaderSize+len(VP8KeyFrame1x1))
	vp8Header := payload[:blankVP8.HeaderSize]
	err := blankVP8.MarshalTo(vp8Header)
	if err != nil {
		return 0, err
	}

	copy(payload[blankVP8.HeaderSize:], VP8KeyFrame1x1)

	_, err = d.writeStream.WriteRTP(hdr, payload)
	return hdr.MarshalSize() + len(payload), err
}

func (d *DownTrack) writeH264BlankFrame(hdr *rtp.Header, frameEndNeeded bool) (int, error) {
	// TODO - Jie Zeng
	// now use STAP-A to compose sps, pps, idr together, most decoder support packetization-mode 1.
	// if client only support packetization-mode 0, use single nalu unit packet
	buf := make([]byte, 1462)
	offset := 0
	buf[0] = 0x18 // STAP-A
	offset++
	for _, payload := range H264KeyFrame2x2 {
		binary.BigEndian.PutUint16(buf[offset:], uint16(len(payload)))
		offset += 2
		copy(buf[offset:offset+len(payload)], payload)
		offset += len(payload)
	}
	_, err := d.writeStream.WriteRTP(hdr, buf[:offset])
	return hdr.MarshalSize() + offset, err
}

func (d *DownTrack) handleRTCP(bytes []byte) {
	pkts, err := rtcp.Unmarshal(bytes)
	if err != nil {
		Logger.Error(err, "Unmarshal rtcp receiver packets err")
		return
	}

	if d.onRTCP != nil {
		d.onRTCP(pkts)
	}

	pliOnce := true
	sendPliOnce := func() {
		if pliOnce {
			targetLayers := d.forwarder.TargetLayers()
			if targetLayers != InvalidLayers {
				d.lastPli.set(time.Now().UnixNano())
				d.receiver.SendPLI(targetLayers.spatial)
				pliOnce = false
			}
		}
	}

	var hasReport bool
	var delay uint32
	var jitter uint32
	var totalLost uint32
	var maxSeqNum uint32

	maxRatePacketLoss := uint8(0)
	for _, pkt := range pkts {
		switch p := pkt.(type) {
		case *rtcp.PictureLossIndication:
			sendPliOnce()
		case *rtcp.FullIntraRequest:
			sendPliOnce()
		case *rtcp.ReceiverEstimatedMaximumBitrate:
			if d.onREMB != nil {
				d.onREMB(d, p)
			}
		case *rtcp.ReceiverReport:
			// create new receiver report w/ only valid reception reports
			rr := &rtcp.ReceiverReport{
				SSRC:              p.SSRC,
				ProfileExtensions: p.ProfileExtensions,
			}
			for _, r := range p.Reports {
				if r.SSRC != d.ssrc {
					continue
				}
				rr.Reports = append(rr.Reports, r)
				if maxRatePacketLoss == 0 || maxRatePacketLoss < r.FractionLost {
					maxRatePacketLoss = r.FractionLost
				}
				if r.Delay > delay {
					delay = r.Delay
				}
				if r.Jitter > jitter {
					jitter = r.Jitter
				}
				if r.LastSequenceNumber > maxSeqNum {
					maxSeqNum = r.LastSequenceNumber
				}
				totalLost = r.TotalLost

				hasReport = true
			}
			d.lossFraction.set(maxRatePacketLoss)
			if len(rr.Reports) > 0 {
				d.listenerLock.RLock()
				for _, l := range d.receiverReportListeners {
					l(d, rr)
				}
				d.listenerLock.RUnlock()
			}
			if hasReport {
				d.statsLock.Lock()
				// update feedback stats
				current := d.connectionStats.Curr
				if jitter > current.Jitter {
					current.Jitter = jitter
				}
				if delay > current.Delay {
					current.Delay = delay
				}
				if maxSeqNum > current.LastSeqNum {
					current.LastSeqNum = maxSeqNum
				}
				current.PacketsLost = totalLost
				d.statsLock.Unlock()
			}
		case *rtcp.TransportLayerNack:
			var nackedPackets []packetMeta
			for _, pair := range p.Nacks {
				nackedPackets = append(nackedPackets, d.sequencer.getSeqNoPairs(pair.PacketList())...)
			}
			go d.retransmitPackets(nackedPackets)
		}
	}
}

func (d *DownTrack) retransmitPackets(nackedPackets []packetMeta) {
	var pool *[]byte
	defer func() {
		if pool != nil {
			PacketFactory.Put(pool)
			pool = nil
		}
	}()

	src := PacketFactory.Get().(*[]byte)
	defer PacketFactory.Put(src)

	for _, meta := range nackedPackets {
		if pool != nil {
			PacketFactory.Put(pool)
			pool = nil
		}

		pktBuff := *src
		n, err := d.receiver.ReadRTP(pktBuff, meta.layer, meta.sourceSeqNo)
		if err != nil {
			if err == io.EOF {
				break
			}
			continue
		}
		var pkt rtp.Packet
		if err = pkt.Unmarshal(pktBuff[:n]); err != nil {
			continue
		}
		pkt.Header.SequenceNumber = meta.targetSeqNo
		pkt.Header.Timestamp = meta.timestamp
		pkt.Header.SSRC = d.ssrc
		pkt.Header.PayloadType = d.payloadType

		payload := pkt.Payload
		if d.mime == "video/vp8" && len(pkt.Payload) > 0 {
			var incomingVP8 buffer.VP8
			if err = incomingVP8.Unmarshal(pkt.Payload); err != nil {
				Logger.Error(err, "unmarshalling VP8 packet err")
				continue
			}

			outbuf := &payload
			translatedVP8 := meta.unpackVP8()
			if incomingVP8.HeaderSize != translatedVP8.HeaderSize {
				pool = PacketFactory.Get().(*[]byte)
				outbuf = pool
			}
			payload, err = d.translateVP8PacketTo(&pkt, &incomingVP8, translatedVP8, outbuf)
			if err != nil {
				Logger.Error(err, "translating VP8 packet err")
				continue
			}
		}

		err = d.writeRTPHeaderExtensions(&pkt.Header)
		if err != nil {
			Logger.Error(err, "writing rtp header extensions err")
			continue
		}

		if _, err = d.writeStream.WriteRTP(&pkt.Header, payload); err != nil {
			Logger.Error(err, "Writing rtx packet err")
		} else {
			pktSize := pkt.Header.MarshalSize() + len(payload)
			for _, f := range d.onPacketSent {
				f(d, pktSize)
			}

			d.UpdateRtxStats(uint32(pktSize))
		}
	}
}

func (d *DownTrack) getSRStats() (uint32, uint32) {
	primary := d.primaryStats.Load().(*PacketStats)
	rtx := d.rtxStats.Load().(*PacketStats)
	padding := d.paddingStats.Load().(*PacketStats)

	return primary.octets + rtx.octets + padding.octets, primary.packets + rtx.packets + padding.packets
}

// writes RTP header extensions of track
func (d *DownTrack) writeRTPHeaderExtensions(hdr *rtp.Header) error {
	// clear out extensions that may have been in the forwarded header
	hdr.Extension = false
	hdr.ExtensionProfile = 0
	hdr.Extensions = []rtp.Extension{}

	for _, ext := range d.rtpHeaderExtensions {
		if ext.URI != sdp.ABSSendTimeURI {
			// supporting only abs-send-time
			continue
		}

		sendTime := rtp.NewAbsSendTimeExtension(time.Now())
		b, err := sendTime.Marshal()
		if err != nil {
			return err
		}

		err = hdr.SetExtension(uint8(ext.ID), b)
		if err != nil {
			return err
		}
	}

	return nil
}

func (d *DownTrack) getTranslatedRTPHeader(extPkt *buffer.ExtPacket, tpRTP *TranslationParamsRTP) (*rtp.Header, error) {
	hdr := extPkt.Packet.Header
	hdr.PayloadType = d.payloadType
	hdr.Timestamp = tpRTP.timestamp
	hdr.SequenceNumber = tpRTP.sequenceNumber
	hdr.SSRC = d.ssrc

	err := d.writeRTPHeaderExtensions(&hdr)
	if err != nil {
		return nil, err
	}

	return &hdr, nil
}

func (d *DownTrack) translateVP8PacketTo(pkt *rtp.Packet, incomingVP8 *buffer.VP8, translatedVP8 *buffer.VP8, outbuf *[]byte) ([]byte, error) {
	var buf []byte
	if outbuf == &pkt.Payload {
		buf = pkt.Payload
	} else {
		buf = (*outbuf)[:len(pkt.Payload)+translatedVP8.HeaderSize-incomingVP8.HeaderSize]

		srcPayload := pkt.Payload[incomingVP8.HeaderSize:]
		dstPayload := buf[translatedVP8.HeaderSize:]
		copy(dstPayload, srcPayload)
	}

	err := translatedVP8.MarshalTo(buf[:translatedVP8.HeaderSize])
	return buf, err
}

func (d *DownTrack) DebugInfo() map[string]interface{} {
	rtpMungerParams := d.forwarder.GetRTPMungerParams()
	stats := map[string]interface{}{
		"HighestIncomingSN": rtpMungerParams.highestIncomingSN,
		"LastSN":            rtpMungerParams.lastSN,
		"SNOffset":          rtpMungerParams.snOffset,
		"LastTS":            rtpMungerParams.lastTS,
		"TSOffset":          rtpMungerParams.tsOffset,
		"LastMarker":        rtpMungerParams.lastMarker,
		"LastRTP":           d.lastRTP.get(),
		"LastPli":           d.lastPli.get(),
		"PacketsDropped":    d.pktsDropped.get(),
	}

	senderReport := d.CreateSenderReport()
	if senderReport != nil {
		stats["NTPTime"] = senderReport.NTPTime
		stats["RTPTime"] = senderReport.RTPTime
		stats["PacketCount"] = senderReport.PacketCount
	}

	return map[string]interface{}{
		"PeerID":              d.peerID,
		"TrackID":             d.id,
		"StreamID":            d.streamID,
		"SSRC":                d.ssrc,
		"MimeType":            d.codec.MimeType,
		"Bound":               d.bound.get(),
		"Muted":               d.forwarder.Muted(),
		"CurrentSpatialLayer": d.forwarder.CurrentLayers().spatial,
		"Stats":               stats,
	}
}

func (d *DownTrack) GetConnectionScore() float64 {
	d.statsLock.Lock()
	defer d.statsLock.Unlock()
	return d.connectionStats.Score
}

func (d *DownTrack) updateStats() {
	for {
		select {
		case _, ok := <-d.done:
			if !ok {
				return
			}
		case <-time.After(lastUpdateDelta):
			d.statsLock.Lock()
			if d.Kind() == webrtc.RTPCodecTypeAudio {
				d.connectionStats.CalculateScore(livekit.TrackType_AUDIO)
			}
			d.statsLock.Unlock()
		}
	}
}<|MERGE_RESOLUTION|>--- conflicted
+++ resolved
@@ -162,19 +162,11 @@
 	d.rtxStats.Store(new(PacketStats))
 	d.paddingStats.Store(new(PacketStats))
 
-<<<<<<< HEAD
-	if r.IsSimulcast() {
-		d.trackType = SimulcastDownTrack
-	} else {
-		d.trackType = SimpleDownTrack
-	}
 
 	if d.Kind() == webrtc.RTPCodecTypeAudio {
 		go d.updateStats()
 	}
 
-=======
->>>>>>> 502c57d7
 	return d, nil
 }
 

--- conflicted
+++ resolved
@@ -255,11 +255,7 @@
 	bf *buffer.Factory,
 	subID livekit.ParticipantID,
 	mt int,
-<<<<<<< HEAD
-	allowTimestampAdjustment bool,
 	pacer pacer.Pacer,
-=======
->>>>>>> 7ed3af19
 	logger logger.Logger,
 ) (*DownTrack, error) {
 	var kind webrtc.RTPCodecType
@@ -273,20 +269,6 @@
 	}
 
 	d := &DownTrack{
-<<<<<<< HEAD
-		logger:                   logger,
-		id:                       r.TrackID(),
-		subscriberID:             subID,
-		maxTrack:                 mt,
-		streamID:                 r.StreamID(),
-		bufferFactory:            bf,
-		allowTimestampAdjustment: allowTimestampAdjustment,
-		receiver:                 r,
-		upstreamCodecs:           codecs,
-		kind:                     kind,
-		codec:                    codecs[0].RTPCodecCapability,
-		pacer:                    pacer,
-=======
 		logger:         logger,
 		id:             r.TrackID(),
 		subscriberID:   subID,
@@ -297,7 +279,7 @@
 		upstreamCodecs: codecs,
 		kind:           kind,
 		codec:          codecs[0].RTPCodecCapability,
->>>>>>> 7ed3af19
+		pacer:          pacer,
 	}
 	d.forwarder = NewForwarder(
 		d.kind,

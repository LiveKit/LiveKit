package sfu

import (
	"encoding/binary"
	"errors"
	"fmt"
	"io"
	"strings"
	"sync"
	"time"

	"github.com/pion/rtcp"
	"github.com/pion/rtp"
	"github.com/pion/sdp/v3"
	"github.com/pion/transport/packetio"
	"github.com/pion/webrtc/v3"
	"go.uber.org/atomic"

	"github.com/livekit/protocol/livekit"
	"github.com/livekit/protocol/logger"

	"github.com/livekit/livekit-server/pkg/sfu/buffer"
	"github.com/livekit/livekit-server/pkg/sfu/connectionquality"
	dd "github.com/livekit/livekit-server/pkg/sfu/dependencydescriptor"
)

// TrackSender defines an interface send media to remote peer
type TrackSender interface {
	UpTrackLayersChange(availableLayers []int32)
	UpTrackBitrateAvailabilityChange()
	WriteRTP(p *buffer.ExtPacket, layer int32) error
	Close()
	// ID is the globally unique identifier for this Track.
	ID() string
	Codec() webrtc.RTPCodecCapability
	PeerID() livekit.ParticipantID
}

const (
	RTPPaddingMaxPayloadSize      = 255
	RTPPaddingEstimatedHeaderSize = 20
<<<<<<< HEAD
	RTPBlankFramesMuteSeconds     = float32(1.0)
	RTPBlankFramesCloseSeconds    = float32(0.2)
=======
	RTPBlankFramesSeconds         = float32(0.2)
>>>>>>> d828e0fb

	FlagStopRTXOnPLI = true

	keyFrameIntervalMin = 200
	keyFrameIntervalMax = 1000
	flushTimeout        = 1 * time.Second
)

var (
	ErrUnknownKind                       = errors.New("unknown kind of codec")
	ErrOutOfOrderSequenceNumberCacheMiss = errors.New("out-of-order sequence number not found in cache")
	ErrPaddingOnlyPacket                 = errors.New("padding only packet that need not be forwarded")
	ErrDuplicatePacket                   = errors.New("duplicate packet")
	ErrPaddingNotOnFrameBoundary         = errors.New("padding cannot send on non-frame boundary")
	ErrNotVP8                            = errors.New("not VP8")
	ErrOutOfOrderVP8PictureIdCacheMiss   = errors.New("out-of-order VP8 picture id not found in cache")
	ErrFilteredVP8TemporalLayer          = errors.New("filtered VP8 temporal layer")
	ErrTrackAlreadyBind                  = errors.New("already bind")
)

var (
	VP8KeyFrame8x8 = []byte{
		0x10, 0x02, 0x00, 0x9d, 0x01, 0x2a, 0x08, 0x00,
		0x08, 0x00, 0x00, 0x47, 0x08, 0x85, 0x85, 0x88,
		0x85, 0x84, 0x88, 0x02, 0x02, 0x00, 0x0c, 0x0d,
		0x60, 0x00, 0xfe, 0xff, 0xab, 0x50, 0x80,
	}

	H264KeyFrame2x2SPS = []byte{
		0x67, 0x42, 0xc0, 0x1f, 0x0f, 0xd9, 0x1f, 0x88,
		0x88, 0x84, 0x00, 0x00, 0x03, 0x00, 0x04, 0x00,
		0x00, 0x03, 0x00, 0xc8, 0x3c, 0x60, 0xc9, 0x20,
	}
	H264KeyFrame2x2PPS = []byte{
		0x68, 0x87, 0xcb, 0x83, 0xcb, 0x20,
	}
	H264KeyFrame2x2IDR = []byte{
		0x65, 0x88, 0x84, 0x0a, 0xf2, 0x62, 0x80, 0x00,
		0xa7, 0xbe,
	}
	H264KeyFrame2x2 = [][]byte{H264KeyFrame2x2SPS, H264KeyFrame2x2PPS, H264KeyFrame2x2IDR}

	OpusSilenceFrame = []byte{
		0xf8, 0xff, 0xfe, 0x00, 0x00, 0x00, 0x00, 0x00,
		0x00, 0x00, 0x00, 0x00, 0x00, 0x00, 0x00, 0x00,
		0x00, 0x00, 0x00, 0x00, 0x00, 0x00, 0x00, 0x00,
		0x00, 0x00, 0x00, 0x00, 0x00, 0x00, 0x00, 0x00,
		0x00, 0x00, 0x00, 0x00, 0x00, 0x00, 0x00, 0x00,
		0x00, 0x00, 0x00, 0x00, 0x00, 0x00, 0x00, 0x00,
		0x00, 0x00, 0x00, 0x00, 0x00, 0x00, 0x00, 0x00,
		0x00, 0x00, 0x00, 0x00, 0x00, 0x00, 0x00, 0x00,
		0x00, 0x00, 0x00, 0x00, 0x00, 0x00, 0x00, 0x00,
		0x00, 0x00, 0x00, 0x00, 0x00, 0x00, 0x00, 0x00,
	}
)

type ReceiverReportListener func(dt *DownTrack, report *rtcp.ReceiverReport)

// DownTrack implements TrackLocal, is the track used to write packets
// to SFU Subscriber, the track handle the packets for simple, simulcast
// and SVC Publisher.
type DownTrack struct {
	logger        logger.Logger
	id            livekit.TrackID
	peerID        livekit.ParticipantID
	bound         atomic.Bool
	kind          webrtc.RTPCodecType
	mime          string
	ssrc          uint32
	streamID      string
	maxTrack      int
	payloadType   uint8
	sequencer     *sequencer
	bufferFactory *buffer.Factory

	forwarder *Forwarder

	codec                   webrtc.RTPCodecCapability
	rtpHeaderExtensions     []webrtc.RTPHeaderExtensionParameter
	absSendTimeID           int
	dependencyDescriptorID  int
	receiver                TrackReceiver
	transceiver             *webrtc.RTPTransceiver
	writeStream             webrtc.TrackLocalWriter
	onCloseHandler          func()
	onBind                  func()
	receiverReportListeners []ReceiverReportListener
	listenerLock            sync.RWMutex
	closeOnce               sync.Once

	rtpStats *buffer.RTPStats

	statsLock          sync.RWMutex
	totalRepeatedNACKs uint32

	keyFrameRequestGeneration atomic.Uint32

	blankFramesGeneration atomic.Uint32

	connectionStats             *connectionquality.ConnectionStats
	connectionQualitySnapshotId uint32
	deltaStatsSnapshotId        uint32

	// Debug info
	pktsDropped atomic.Uint32

	isNACKThrottled atomic.Bool

	// RTCP callbacks
	onREMB                func(dt *DownTrack, remb *rtcp.ReceiverEstimatedMaximumBitrate)
	onTransportCCFeedback func(dt *DownTrack, cc *rtcp.TransportLayerCC)

	// simulcast layer availability change callback
	onAvailableLayersChanged func(dt *DownTrack)

	// layer bitrate availability change callback
	onBitrateAvailabilityChanged func(dt *DownTrack)

	// subscription change callback
	onSubscriptionChanged func(dt *DownTrack)

	// max layer change callback
	onSubscribedLayersChanged func(dt *DownTrack, layers VideoLayers)

	// packet sent callback
	onPacketSent []func(dt *DownTrack, size int)

	// padding packet sent callback
	onPaddingSent []func(dt *DownTrack, size int)

	// update stats
	onStatsUpdate func(dt *DownTrack, stat *livekit.AnalyticsStat)

	// when max subscribed layer changes
	onMaxLayerChanged func(dt *DownTrack, layer int32)

	// update rtt
	onRttUpdate func(dt *DownTrack, rtt uint32)
}

// NewDownTrack returns a DownTrack.
func NewDownTrack(
	c webrtc.RTPCodecCapability,
	r TrackReceiver,
	bf *buffer.Factory,
	peerID livekit.ParticipantID,
	mt int,
	logger logger.Logger,
) (*DownTrack, error) {
	var kind webrtc.RTPCodecType
	switch {
	case strings.HasPrefix(c.MimeType, "audio/"):
		kind = webrtc.RTPCodecTypeAudio
	case strings.HasPrefix(c.MimeType, "video/"):
		kind = webrtc.RTPCodecTypeVideo
	default:
		kind = webrtc.RTPCodecType(0)
	}

	d := &DownTrack{
		logger:        logger,
		id:            r.TrackID(),
		peerID:        peerID,
		maxTrack:      mt,
		streamID:      r.StreamID(),
		bufferFactory: bf,
		receiver:      r,
		codec:         c,
		kind:          kind,
		forwarder:     NewForwarder(c, kind, logger),
	}

	d.connectionStats = connectionquality.NewConnectionStats(connectionquality.ConnectionStatsParams{
		CodecType:        kind,
		GetDeltaStats:    d.getDeltaStats,
		GetQualityParams: d.getQualityParams,
		GetIsReducedQuality: func() bool {
			return d.GetForwardingStatus() != ForwardingStatusOptimal
		},
		Logger: d.logger,
	})
	d.connectionStats.OnStatsUpdate(func(_cs *connectionquality.ConnectionStats, stat *livekit.AnalyticsStat) {
		if d.onStatsUpdate != nil {
			d.onStatsUpdate(d, stat)
		}
	})

	d.rtpStats = buffer.NewRTPStats(buffer.RTPStatsParams{
		ClockRate:              d.codec.ClockRate,
		IsReceiverReportDriven: true,
		Logger:                 d.logger,
	})
	d.connectionQualitySnapshotId = d.rtpStats.NewSnapshotId()
	d.deltaStatsSnapshotId = d.rtpStats.NewSnapshotId()

	return d, nil
}

// Bind is called by the PeerConnection after negotiation is complete
// This asserts that the code requested is supported by the remote peer.
// If so it sets up all the state (SSRC and PayloadType) to have a call
func (d *DownTrack) Bind(t webrtc.TrackLocalContext) (webrtc.RTPCodecParameters, error) {
	if d.bound.Load() {
		return webrtc.RTPCodecParameters{}, ErrTrackAlreadyBind
	}
	parameters := webrtc.RTPCodecParameters{RTPCodecCapability: d.codec}
	codec, err := codecParametersFuzzySearch(parameters, t.CodecParameters())
	if err != nil {
		return webrtc.RTPCodecParameters{}, webrtc.ErrUnsupportedCodec
	}

	d.ssrc = uint32(t.SSRC())
	d.payloadType = uint8(codec.PayloadType)
	d.writeStream = t.WriteStream()
	d.mime = strings.ToLower(codec.MimeType)
	if rr := d.bufferFactory.GetOrNew(packetio.RTCPBufferPacket, uint32(t.SSRC())).(*buffer.RTCPReader); rr != nil {
		rr.OnPacket(func(pkt []byte) {
			d.handleRTCP(pkt)
		})
	}
	if strings.HasPrefix(codec.MimeType, "video/") {
		d.sequencer = newSequencer(d.maxTrack, d.logger)
	}

	d.bound.Store(true)
	if d.onBind != nil {
		d.onBind()
	}

	d.connectionStats.Start()
	d.logger.Debugw("bound")

	return codec, nil
}

// Unbind implements the teardown logic when the track is no longer needed. This happens
// because a track has been stopped.
func (d *DownTrack) Unbind(_ webrtc.TrackLocalContext) error {
	d.bound.Store(false)
	return nil
}

// ID is the unique identifier for this Track. This should be unique for the
// stream, but doesn't have to globally unique. A common example would be 'audio' or 'video'
// and StreamID would be 'desktop' or 'webcam'
func (d *DownTrack) ID() string { return string(d.id) }

// Codec returns current track codec capability
func (d *DownTrack) Codec() webrtc.RTPCodecCapability { return d.codec }

// StreamID is the group this track belongs too. This must be unique
func (d *DownTrack) StreamID() string { return d.streamID }

func (d *DownTrack) PeerID() livekit.ParticipantID { return d.peerID }

// Sets RTP header extensions for this track
func (d *DownTrack) SetRTPHeaderExtensions(rtpHeaderExtensions []webrtc.RTPHeaderExtensionParameter) {
	d.rtpHeaderExtensions = rtpHeaderExtensions
	for _, ext := range rtpHeaderExtensions {
		switch ext.URI {
		case sdp.ABSSendTimeURI:
			d.absSendTimeID = ext.ID
		case dd.ExtensionUrl:
			d.dependencyDescriptorID = ext.ID
		}
	}
}

// Kind controls if this TrackLocal is audio or video
func (d *DownTrack) Kind() webrtc.RTPCodecType {
	return d.kind
}

// RID is required by `webrtc.TrackLocal` interface
func (d *DownTrack) RID() string {
	return ""
}

func (d *DownTrack) SSRC() uint32 {
	return d.ssrc
}

func (d *DownTrack) Stop() error {
	if d.transceiver != nil {
		return d.transceiver.Stop()
	}
	return fmt.Errorf("d.transceiver not exists")
}

func (d *DownTrack) SetTransceiver(transceiver *webrtc.RTPTransceiver) {
	d.transceiver = transceiver
}

func (d *DownTrack) maybeStartKeyFrameRequester() {
	//
	// Always move to next generation to abandon any running key frame requester
	// This ensures that it is stopped if forwarding is disabled due to mute
	// or paused due to bandwidth constraints. A new key frame requester is
	// started if a layer lock is required.
	//
	d.stopKeyFrameRequester()

	// TODO : for svc, don't need pli/lrr when layer comes down
	locked, layer := d.forwarder.CheckSync()
	if !locked {
		go d.keyFrameRequester(d.keyFrameRequestGeneration.Load(), layer)
	}
}

func (d *DownTrack) stopKeyFrameRequester() {
	d.keyFrameRequestGeneration.Inc()
}

func (d *DownTrack) keyFrameRequester(generation uint32, layer int32) {
	interval := 2 * d.rtpStats.GetRtt()
	if interval < keyFrameIntervalMin {
		interval = keyFrameIntervalMin
	}
	if interval > keyFrameIntervalMax {
		interval = keyFrameIntervalMax
	}
	ticker := time.NewTicker(time.Duration(interval) * time.Millisecond)
	defer ticker.Stop()
	for {
		d.logger.Debugw("sending PLI for layer lock", "generation", generation, "layer", layer)
		d.receiver.SendPLI(layer)
		d.rtpStats.UpdateLayerLockPliAndTime(1)

		<-ticker.C

		if generation != d.keyFrameRequestGeneration.Load() || !d.bound.Load() {
			return
		}
	}
}

// WriteRTP writes an RTP Packet to the DownTrack
func (d *DownTrack) WriteRTP(extPkt *buffer.ExtPacket, layer int32) error {
	var pool *[]byte
	defer func() {
		if pool != nil {
			PacketFactory.Put(pool)
			pool = nil
		}
	}()

	if !d.bound.Load() {
		return nil
	}

	tp, err := d.forwarder.GetTranslationParams(extPkt, layer)
	if tp.shouldDrop {
		if tp.isDroppingRelevant {
			d.pktsDropped.Inc()
		}
		return err
	}

	payload := extPkt.Packet.Payload
	if tp.vp8 != nil {
		incomingVP8, _ := extPkt.Payload.(buffer.VP8)

		outbuf := &payload
		if incomingVP8.HeaderSize != tp.vp8.Header.HeaderSize {
			pool = PacketFactory.Get().(*[]byte)
			outbuf = pool
		}
		payload, err = d.translateVP8PacketTo(extPkt.Packet, &incomingVP8, tp.vp8.Header, outbuf)
		if err != nil {
			d.pktsDropped.Inc()
			return err
		}
	}

	if d.sequencer != nil {
		meta := d.sequencer.push(extPkt.Packet.SequenceNumber, tp.rtp.sequenceNumber, tp.rtp.timestamp, int8(layer))
		if meta != nil && tp.vp8 != nil {
			meta.packVP8(tp.vp8.Header)
		}
	}

	hdr, err := d.getTranslatedRTPHeader(extPkt, tp)
	if err != nil {
		d.pktsDropped.Inc()
		return err
	}

	_, err = d.writeStream.WriteRTP(hdr, payload)
	if err == nil {
		pktSize := hdr.MarshalSize() + len(payload)
		for _, f := range d.onPacketSent {
			f(d, pktSize)
		}

		if tp.isSwitchingToMaxLayer && d.onMaxLayerChanged != nil && d.kind == webrtc.RTPCodecTypeVideo {
			d.onMaxLayerChanged(d, layer)
		}

		if extPkt.KeyFrame || tp.switchingToTargetLayer {
			d.isNACKThrottled.Store(false)
			d.rtpStats.UpdateKeyFrame(1)

			locked, _ := d.forwarder.CheckSync()
			if locked {
				d.stopKeyFrameRequester()
			}

			// too much log for switching target layer, only log key frame
			if !tp.switchingToTargetLayer {
				d.logger.Debugw("forwarding key frame", "layer", layer)
			}
		}

		d.rtpStats.Update(hdr, len(payload), 0, time.Now().UnixNano())
	} else {
		d.logger.Errorw("writing rtp packet err", err)
		d.pktsDropped.Inc()
	}

	return err
}

// WritePaddingRTP tries to write as many padding only RTP packets as necessary
// to satisfy given size to the DownTrack
func (d *DownTrack) WritePaddingRTP(bytesToSend int) int {
	if !d.rtpStats.IsActive() {
		return 0
	}

	// LK-TODO-START
	// Ideally should look at header extensions negotiated for
	// track and decide if padding can be sent. But, browsers behave
	// in unexpected ways when using audio for bandwidth estimation and
	// padding is mainly used to probe for excess available bandwidth.
	// So, to be safe, limit to video tracks
	// LK-TODO-END
	if d.kind == webrtc.RTPCodecTypeAudio {
		return 0
	}

	// LK-TODO-START
	// Potentially write padding even if muted. Given that padding
	// can be sent only on frame boundaries, writing on disabled tracks
	// will give more options.
	// LK-TODO-END
	if d.forwarder.IsMuted() {
		return 0
	}

	// RTP padding maximum is 255 bytes. Break it up.
	// Use 20 byte as estimate of RTP header size (12 byte header + 8 byte extension)
	num := (bytesToSend + RTPPaddingMaxPayloadSize + RTPPaddingEstimatedHeaderSize - 1) / (RTPPaddingMaxPayloadSize + RTPPaddingEstimatedHeaderSize)
	if num == 0 {
		return 0
	}

	snts, err := d.forwarder.GetSnTsForPadding(num)
	if err != nil {
		return 0
	}

	// LK-TODO Look at load balancing a la sfu.Receiver to spread across available CPUs
	bytesSent := 0
	for i := 0; i < len(snts); i++ {
		// LK-TODO-START
		// Hold sending padding packets till first RTCP-RR is received for this RTP stream.
		// That is definitive proof that the remote side knows about this RTP stream.
		// The packet count check at the beginning of this function gates sending padding
		// on as yet unstarted streams which is a reasonable check.
		// LK-TODO-END

		hdr := rtp.Header{
			Version:        2,
			Padding:        true,
			Marker:         false,
			PayloadType:    d.payloadType,
			SequenceNumber: snts[i].sequenceNumber,
			Timestamp:      snts[i].timestamp,
			SSRC:           d.ssrc,
			CSRC:           []uint32{},
		}

		err = d.writeRTPHeaderExtensions(&hdr)
		if err != nil {
			return bytesSent
		}

		payload := make([]byte, RTPPaddingMaxPayloadSize)
		// last byte of padding has padding size including that byte
		payload[RTPPaddingMaxPayloadSize-1] = byte(RTPPaddingMaxPayloadSize)

		_, err = d.writeStream.WriteRTP(&hdr, payload)
		if err != nil {
			return bytesSent
		}

		size := hdr.MarshalSize() + len(payload)
		for _, f := range d.onPaddingSent {
			f(d, size)
		}
		d.rtpStats.Update(&hdr, 0, len(payload), time.Now().UnixNano())

		//
		// Register with sequencer with invalid layer so that NACKs for these can be filtered out.
		// Retransmission is probably a sign of network congestion/badness.
		// So, retransmitting padding packets is only going to make matters worse.
		//
		if d.sequencer != nil {
			d.sequencer.push(0, hdr.SequenceNumber, hdr.Timestamp, int8(InvalidLayerSpatial))
		}

		bytesSent += size
	}

	return bytesSent
}

// Mute enables or disables media forwarding
func (d *DownTrack) Mute(muted bool) {
	changed, maxLayers := d.forwarder.Mute(muted)
	if !changed {
		return
	}

	if d.onMaxLayerChanged != nil && d.kind == webrtc.RTPCodecTypeVideo {
		notifyLayer := InvalidLayerSpatial
		if !muted {
			//
			// When unmuting, don't wait for layer lock as
			// client might need to be notified to start layers
			// before locking can happen in the forwarder.
			//
			notifyLayer = maxLayers.Spatial
		}
		d.onMaxLayerChanged(d, notifyLayer)
	}

	if d.onSubscriptionChanged != nil {
		d.onSubscriptionChanged(d)
	}

	// when muting, send a few silence frames to ensure residual noise does not
	// put the comfort noise generator on decoder side in a bad state where it
	// generates noise that is not so comfortable.
<<<<<<< HEAD
	d.blankFramesGeneration.Inc()
	if d.kind == webrtc.RTPCodecTypeAudio && muted {
		d.writeBlankFrameRTP(RTPBlankFramesMuteSeconds, d.blankFramesGeneration.Load())
=======
	if d.kind == webrtc.RTPCodecTypeAudio && muted {
		_ = d.writeBlankFrameRTP(RTPBlankFramesSeconds)
>>>>>>> d828e0fb
	}
}

func (d *DownTrack) Close() {
	d.CloseWithFlush(true)
}

// Close track, flush used to indicate whether send blank frame to flush
// decoder of client.
// 1. When transceiver is reused by other participant's video track,
//    set flush=true to avoid previous video shows before previous stream is displayed.
// 2. in case of session migration, participant migrate from other node, video track should
//    be resumed with same participant, set flush=false since we don't need to flush decoder.
func (d *DownTrack) CloseWithFlush(flush bool) {
	d.forwarder.Mute(true)

	// write blank frames after disabling so that other frames do not interfere.
	// Idea here is to send blank key frames to flush the decoder buffer at the remote end.
	// Otherwise, with transceiver re-use last frame from previous stream is held in the
	// display buffer and there could be a brief moment where the previous stream is displayed.
	d.logger.Infow("close down track", "peerID", d.peerID, "trackID", d.id, "flushBlankFrame", flush)
	if flush {
<<<<<<< HEAD
		doneFlushing := d.writeBlankFrameRTP(RTPBlankFramesCloseSeconds, d.blankFramesGeneration.Inc())
=======
		doneFlushing := make(chan struct{})
		go func() {
			defer close(doneFlushing)
			_ = d.writeBlankFrameRTP(RTPBlankFramesSeconds)
		}()
>>>>>>> d828e0fb

		// wait a limited time to flush
		timer := time.NewTimer(flushTimeout)
		defer timer.Stop()

		select {
		case <-doneFlushing:
		case <-timer.C:
			d.blankFramesGeneration.Inc() // in case flush is still running
		}
	}

	d.closeOnce.Do(func() {
		d.logger.Debugw("closing sender", "peerID", d.peerID, "trackID", d.id, "kind", d.kind)
		d.receiver.DeleteDownTrack(d.peerID)

		d.connectionStats.Close()
		d.rtpStats.Stop()
		d.logger.Debugw("rtp stats", "stats", d.rtpStats.ToString())

		if d.onMaxLayerChanged != nil && d.kind == webrtc.RTPCodecTypeVideo {
			d.onMaxLayerChanged(d, InvalidLayerSpatial)
		}

		if d.onCloseHandler != nil {
			d.onCloseHandler()
		}

		d.stopKeyFrameRequester()
	})
}

func (d *DownTrack) SetMaxSpatialLayer(spatialLayer int32) {
	changed, maxLayers, currentLayers := d.forwarder.SetMaxSpatialLayer(spatialLayer)
	if !changed {
		return
	}

	if d.onMaxLayerChanged != nil && d.kind == webrtc.RTPCodecTypeVideo && maxLayers.SpatialGreaterThanOrEqual(currentLayers) {
		//
		// Notify when new max is
		//   1. Equal to current -> already locked to the new max
		//   2. Greater than current -> two scenarios
		//      a. is higher than previous max -> client may need to start higher layer before forwarder can lock
		//      b. is lower than previous max -> client can stop higher layer(s)
		//
		d.onMaxLayerChanged(d, maxLayers.Spatial)
	}

	if d.onSubscribedLayersChanged != nil {
		d.onSubscribedLayersChanged(d, maxLayers)
	}
}

func (d *DownTrack) SetMaxTemporalLayer(temporalLayer int32) {
	changed, maxLayers, _ := d.forwarder.SetMaxTemporalLayer(temporalLayer)
	if !changed {
		return
	}

	if d.onSubscribedLayersChanged != nil {
		d.onSubscribedLayersChanged(d, maxLayers)
	}
}

func (d *DownTrack) MaxLayers() VideoLayers {
	return d.forwarder.MaxLayers()
}

func (d *DownTrack) GetForwardingStatus() ForwardingStatus {
	return d.forwarder.GetForwardingStatus()
}

func (d *DownTrack) UpTrackLayersChange(availableLayers []int32) {
	d.forwarder.UpTrackLayersChange(availableLayers)

	if d.onAvailableLayersChanged != nil {
		d.onAvailableLayersChanged(d)
	}
}

func (d *DownTrack) UpTrackBitrateAvailabilityChange() {
	if d.onBitrateAvailabilityChanged != nil {
		d.onBitrateAvailabilityChanged(d)
	}
}

// OnCloseHandler method to be called on remote tracked removed
func (d *DownTrack) OnCloseHandler(fn func()) {
	d.onCloseHandler = fn
}

func (d *DownTrack) OnBind(fn func()) {
	d.onBind = fn
}

func (d *DownTrack) OnREMB(fn func(dt *DownTrack, remb *rtcp.ReceiverEstimatedMaximumBitrate)) {
	d.onREMB = fn
}

func (d *DownTrack) OnTransportCCFeedback(fn func(dt *DownTrack, cc *rtcp.TransportLayerCC)) {
	d.onTransportCCFeedback = fn
}

func (d *DownTrack) AddReceiverReportListener(listener ReceiverReportListener) {
	d.listenerLock.Lock()
	defer d.listenerLock.Unlock()

	d.receiverReportListeners = append(d.receiverReportListeners, listener)
}

func (d *DownTrack) OnAvailableLayersChanged(fn func(dt *DownTrack)) {
	d.onAvailableLayersChanged = fn
}

func (d *DownTrack) OnBitrateAvailabilityChanged(fn func(dt *DownTrack)) {
	d.onBitrateAvailabilityChanged = fn
}

func (d *DownTrack) OnSubscriptionChanged(fn func(dt *DownTrack)) {
	d.onSubscriptionChanged = fn
}

func (d *DownTrack) OnSubscribedLayersChanged(fn func(dt *DownTrack, layers VideoLayers)) {
	d.onSubscribedLayersChanged = fn
}

func (d *DownTrack) OnPacketSent(fn func(dt *DownTrack, size int)) {
	d.onPacketSent = append(d.onPacketSent, fn)
}

func (d *DownTrack) OnPaddingSent(fn func(dt *DownTrack, size int)) {
	d.onPaddingSent = append(d.onPaddingSent, fn)
}

func (d *DownTrack) OnStatsUpdate(fn func(dt *DownTrack, stat *livekit.AnalyticsStat)) {
	d.onStatsUpdate = fn
}

func (d *DownTrack) OnRttUpdate(fn func(dt *DownTrack, rtt uint32)) {
	d.onRttUpdate = fn
}

func (d *DownTrack) OnMaxLayerChanged(fn func(dt *DownTrack, layer int32)) {
	d.onMaxLayerChanged = fn
}

func (d *DownTrack) IsDeficient() bool {
	return d.forwarder.IsDeficient()
}

func (d *DownTrack) BandwidthRequested() int64 {
	return d.forwarder.BandwidthRequested(d.receiver.GetBitrateTemporalCumulative())
}

func (d *DownTrack) DistanceToDesired() int32 {
	return d.forwarder.DistanceToDesired()
}

func (d *DownTrack) AllocateOptimal() VideoAllocation {
	allocation := d.forwarder.AllocateOptimal(d.receiver.GetBitrateTemporalCumulative())
	d.logger.Debugw("stream: allocation optimal available", "allocation", allocation)
	d.maybeStartKeyFrameRequester()
	return allocation
}

func (d *DownTrack) ProvisionalAllocatePrepare() {
	d.forwarder.ProvisionalAllocatePrepare(d.receiver.GetBitrateTemporalCumulative())
}

func (d *DownTrack) ProvisionalAllocate(availableChannelCapacity int64, layers VideoLayers, allowPause bool) int64 {
	return d.forwarder.ProvisionalAllocate(availableChannelCapacity, layers, allowPause)
}

func (d *DownTrack) ProvisionalAllocateGetCooperativeTransition() VideoTransition {
	transition := d.forwarder.ProvisionalAllocateGetCooperativeTransition()
	d.logger.Debugw("stream: cooperative transition", "transition", transition)
	return transition
}

func (d *DownTrack) ProvisionalAllocateGetBestWeightedTransition() VideoTransition {
	transition := d.forwarder.ProvisionalAllocateGetBestWeightedTransition()
	d.logger.Debugw("stream: best weighted transition", "transition", transition)
	return transition
}

func (d *DownTrack) ProvisionalAllocateCommit() VideoAllocation {
	allocation := d.forwarder.ProvisionalAllocateCommit()
	d.logger.Debugw("stream: allocation commit", "allocation", allocation)
	d.maybeStartKeyFrameRequester()
	return allocation
}

func (d *DownTrack) AllocateNextHigher(availableChannelCapacity int64) (VideoAllocation, bool) {
	allocation, available := d.forwarder.AllocateNextHigher(availableChannelCapacity, d.receiver.GetBitrateTemporalCumulative())
	d.logger.Debugw("stream: allocation next higher layer", "allocation", allocation, "available", available)
	d.maybeStartKeyFrameRequester()
	return allocation, available
}

func (d *DownTrack) GetNextHigherTransition() (VideoTransition, bool) {
	transition, available := d.forwarder.GetNextHigherTransition(d.receiver.GetBitrateTemporalCumulative())
	d.logger.Debugw("stream: get next higher layer", "transition", transition, "available", available)
	return transition, available
}

func (d *DownTrack) Pause() VideoAllocation {
	allocation := d.forwarder.Pause(d.receiver.GetBitrateTemporalCumulative())
	d.logger.Debugw("stream: pause", "allocation", allocation)
	d.maybeStartKeyFrameRequester()
	return allocation
}

func (d *DownTrack) Resync() {
	d.forwarder.Resync()
}

func (d *DownTrack) CreateSourceDescriptionChunks() []rtcp.SourceDescriptionChunk {
	if !d.bound.Load() {
		return nil
	}
	return []rtcp.SourceDescriptionChunk{
		{
			Source: d.ssrc,
			Items: []rtcp.SourceDescriptionItem{{
				Type: rtcp.SDESCNAME,
				Text: d.streamID,
			}},
		}, {
			Source: d.ssrc,
			Items: []rtcp.SourceDescriptionItem{{
				Type: rtcp.SDESType(15),
				Text: d.transceiver.Mid(),
			}},
		},
	}
}

func (d *DownTrack) CreateSenderReport() *rtcp.SenderReport {
	if !d.bound.Load() {
		return nil
	}

	return d.rtpStats.GetRtcpSenderReport(d.ssrc)
}

<<<<<<< HEAD
func (d *DownTrack) writeBlankFrameRTP(duration float32, generation uint32) chan struct{} {
	done := make(chan struct{})
	go func() {
		// don't send if nothing has been sent
		if !d.rtpStats.IsActive() {
			close(done)
			return
		}

		// LK-TODO: Support other audio/video codecs
		if d.mime != "audio/opus" && d.mime != "video/vp8" && d.mime != "video/h264" {
			close(done)
			return
		}

		frameRate := uint32(30)
		if d.mime == "audio/opus" {
			frameRate = 50
=======
func (d *DownTrack) writeBlankFrameRTP(duration float32) error {
	// don't send if nothing has been sent
	if !d.rtpStats.IsActive() {
		return nil
	}

	// LK-TODO: Support other audio/video codecs
	if d.mime != "audio/opus" && d.mime != "video/vp8" && d.mime != "video/h264" {
		return nil
	}

	frameRate := uint32(30)
	if d.mime == "audio/opus" {
		frameRate = 50
	}

	// send a number of blank frames just in case there is loss.
	// Intentionally ignoring check for mute or bandwidth constrained mute
	// as this is used to clear client side buffer.
	numFrames := int(float32(frameRate) * duration)
	snts, frameEndNeeded, err := d.forwarder.GetSnTsForBlankFrames(frameRate, numFrames)
	if err != nil {
		d.logger.Warnw("could not get SN/TS to write blank frames", err)
		return err
	}

	for i := 0; i < len(snts); i++ {
		hdr := rtp.Header{
			Version:        2,
			Padding:        false,
			Marker:         true,
			PayloadType:    d.payloadType,
			SequenceNumber: snts[i].sequenceNumber,
			Timestamp:      snts[i].timestamp,
			SSRC:           d.ssrc,
			CSRC:           []uint32{},
		}

		err = d.writeRTPHeaderExtensions(&hdr)
		if err != nil {
			d.logger.Warnw("could not write header extensions for blank frame", err)
			return err
		}

		var pktSize int
		switch d.mime {
		case "audio/opus":
			pktSize, err = d.writeOpusBlankFrame(&hdr, frameEndNeeded)
		case "video/vp8":
			pktSize, err = d.writeVP8BlankFrame(&hdr, frameEndNeeded)
		case "video/h264":
			pktSize, err = d.writeH264BlankFrame(&hdr, frameEndNeeded)
		default:
			return nil
		}
		if err != nil {
			d.logger.Warnw("could not write blank frame", err)
			return err
>>>>>>> d828e0fb
		}

		// send a number of blank frames just in case there is loss.
		// Intentionally ignoring check for mute or bandwidth constrained mute
		// as this is used to clear client side buffer.
		numFrames := int(float32(frameRate) * duration)
		frameDuration := time.Duration(1000/frameRate) * time.Millisecond

		ticker := time.NewTicker(frameDuration)
		defer ticker.Stop()

		for {
			if generation != d.blankFramesGeneration.Load() || numFrames <= 0 {
				close(done)
				return
			}

			snts, frameEndNeeded, err := d.forwarder.GetSnTsForBlankFrames(frameRate, 1)
			if err != nil {
				d.logger.Warnw("could not get SN/TS for blank frame", err)
				close(done)
				return
			}

			for i := 0; i < len(snts); i++ {
				hdr := rtp.Header{
					Version:        2,
					Padding:        false,
					Marker:         true,
					PayloadType:    d.payloadType,
					SequenceNumber: snts[i].sequenceNumber,
					Timestamp:      snts[i].timestamp,
					SSRC:           d.ssrc,
					CSRC:           []uint32{},
				}

				err = d.writeRTPHeaderExtensions(&hdr)
				if err != nil {
					d.logger.Warnw("could not write header extension for blank frame", err)
					close(done)
					return
				}

				var pktSize int
				switch d.mime {
				case "audio/opus":
					pktSize, err = d.writeOpusBlankFrame(&hdr, frameEndNeeded)
				case "video/vp8":
					pktSize, err = d.writeVP8BlankFrame(&hdr, frameEndNeeded)
				case "video/h264":
					pktSize, err = d.writeH264BlankFrame(&hdr, frameEndNeeded)
				default:
					close(done)
					return
				}
				if err != nil {
					d.logger.Warnw("could not write blank frame", err)
					close(done)
					return
				}

				for _, f := range d.onPacketSent {
					f(d, pktSize)
				}

				// only the first frame will need frameEndNeeded to close out the
				// previous picture, rest are small key frames (for the video case)
				frameEndNeeded = false
			}

			numFrames--
			<-ticker.C
		}
	}()

	return done
}

func (d *DownTrack) writeOpusBlankFrame(hdr *rtp.Header, frameEndNeeded bool) (int, error) {
	// silence frame
	// Used shortly after muting to ensure residual noise does not keep
	// generating noise at the decoder after the stream is stopped
	// i. e. comfort noise generation actually not producing something comfortable.
	payload := make([]byte, len(OpusSilenceFrame))
	copy(payload[0:], OpusSilenceFrame)

	_, err := d.writeStream.WriteRTP(hdr, payload)
	if err == nil {
		d.rtpStats.Update(hdr, len(payload), 0, time.Now().UnixNano())
	}
	return hdr.MarshalSize() + len(payload), err
}

func (d *DownTrack) writeOpusBlankFrame(hdr *rtp.Header, frameEndNeeded bool) (int, error) {
	// silence frame
	// Used shortly after muting to ensure residual noise does not keep
	// generating noise at the decoder after the stream is stopped
	// i. e. comfort noise generation actually not producing something comfortable.
	payload := make([]byte, len(OpusSilenceFrame))
	copy(payload[0:], OpusSilenceFrame)

	_, err := d.writeStream.WriteRTP(hdr, payload)
	if err == nil {
		d.rtpStats.Update(hdr, len(payload), 0, time.Now().UnixNano())
	}
	return hdr.MarshalSize() + len(payload), err
}

func (d *DownTrack) writeVP8BlankFrame(hdr *rtp.Header, frameEndNeeded bool) (int, error) {
	blankVP8 := d.forwarder.GetPaddingVP8(frameEndNeeded)

	// 8x8 key frame
	// Used even when closing out a previous frame. Looks like receivers
	// do not care about content (it will probably end up being an undecodable
	// frame, but that should be okay as there are key frames following)
	payload := make([]byte, blankVP8.HeaderSize+len(VP8KeyFrame8x8))
	vp8Header := payload[:blankVP8.HeaderSize]
	err := blankVP8.MarshalTo(vp8Header)
	if err != nil {
		return 0, err
	}

	copy(payload[blankVP8.HeaderSize:], VP8KeyFrame8x8)

	_, err = d.writeStream.WriteRTP(hdr, payload)
	if err == nil {
		d.rtpStats.Update(hdr, len(payload), 0, time.Now().UnixNano())
	}
	return hdr.MarshalSize() + len(payload), err
}

func (d *DownTrack) writeH264BlankFrame(hdr *rtp.Header, frameEndNeeded bool) (int, error) {
	// TODO - Jie Zeng
	// now use STAP-A to compose sps, pps, idr together, most decoder support packetization-mode 1.
	// if client only support packetization-mode 0, use single nalu unit packet
	buf := make([]byte, 1462)
	offset := 0
	buf[0] = 0x18 // STAP-A
	offset++
	for _, payload := range H264KeyFrame2x2 {
		binary.BigEndian.PutUint16(buf[offset:], uint16(len(payload)))
		offset += 2
		copy(buf[offset:offset+len(payload)], payload)
		offset += len(payload)
	}
	payload := buf[:offset]
	_, err := d.writeStream.WriteRTP(hdr, payload)
	if err == nil {
		d.rtpStats.Update(hdr, len(payload), 0, time.Now().UnixNano())
	}
	return hdr.MarshalSize() + offset, err
}

func (d *DownTrack) handleRTCP(bytes []byte) {
	pkts, err := rtcp.Unmarshal(bytes)
	if err != nil {
		d.logger.Errorw("unmarshal rtcp receiver packets err", err)
		return
	}

	pliOnce := true
	sendPliOnce := func() {
		if pliOnce {
			targetLayers := d.forwarder.TargetLayers()
			if targetLayers != InvalidLayers {
				d.logger.Debugw("sending PLI RTCP", "layer", targetLayers.Spatial)
				d.receiver.SendPLI(targetLayers.Spatial)
				d.isNACKThrottled.Store(true)
				d.rtpStats.UpdatePliTime()
				pliOnce = false
			}
		}
	}

	rttToReport := uint32(0)

	var numNACKs uint32
	var numPLIs uint32
	var numFIRs uint32
	for _, pkt := range pkts {
		switch p := pkt.(type) {
		case *rtcp.PictureLossIndication:
			numPLIs++
			sendPliOnce()

		case *rtcp.FullIntraRequest:
			numFIRs++
			sendPliOnce()

		case *rtcp.ReceiverEstimatedMaximumBitrate:
			if d.onREMB != nil {
				d.onREMB(d, p)
			}

		case *rtcp.ReceiverReport:
			// create new receiver report w/ only valid reception reports
			rr := &rtcp.ReceiverReport{
				SSRC:              p.SSRC,
				ProfileExtensions: p.ProfileExtensions,
			}
			for _, r := range p.Reports {
				if r.SSRC != d.ssrc {
					continue
				}
				rr.Reports = append(rr.Reports, r)

				rtt := getRttMs(&r)
				if rtt != d.rtpStats.GetRtt() {
					rttToReport = rtt
				}

				d.rtpStats.UpdateFromReceiverReport(r.LastSequenceNumber, r.TotalLost, rtt, float64(r.Jitter))
			}
			if len(rr.Reports) > 0 {
				d.listenerLock.RLock()
				for _, l := range d.receiverReportListeners {
					l(d, rr)
				}
				d.listenerLock.RUnlock()
			}

		case *rtcp.TransportLayerNack:
			var nacks []uint16
			for _, pair := range p.Nacks {
				packetList := pair.PacketList()
				numNACKs += uint32(len(packetList))
				nacks = append(nacks, packetList...)
			}
			go d.retransmitPackets(nacks)

		case *rtcp.TransportLayerCC:
			if p.MediaSSRC == d.ssrc && d.onTransportCCFeedback != nil {
				d.onTransportCCFeedback(d, p)
			}
		}
	}

	d.rtpStats.UpdateNack(numNACKs)
	d.rtpStats.UpdatePli(numPLIs)
	d.rtpStats.UpdateFir(numFIRs)

	if rttToReport != 0 {
		if d.sequencer != nil {
			d.sequencer.setRTT(rttToReport)
		}

		if d.onRttUpdate != nil {
			d.onRttUpdate(d, rttToReport)
		}
	}
}

func (d *DownTrack) retransmitPackets(nacks []uint16) {
	if d.sequencer == nil {
		return
	}

	if FlagStopRTXOnPLI && d.isNACKThrottled.Load() {
		return
	}

	filtered, disallowedLayers := d.forwarder.FilterRTX(nacks)
	if len(filtered) == 0 {
		return
	}

	var pool *[]byte
	defer func() {
		if pool != nil {
			PacketFactory.Put(pool)
			pool = nil
		}
	}()

	src := PacketFactory.Get().(*[]byte)
	defer PacketFactory.Put(src)

	nackAcks := uint32(0)
	nackMisses := uint32(0)
	numRepeatedNACKs := uint32(0)
	for _, meta := range d.sequencer.getPacketsMeta(filtered) {
		if meta.layer == int8(InvalidLayerSpatial) {
			// padding packet, no RTX for those
			continue
		}

		if disallowedLayers[meta.layer] {
			continue
		}

		nackAcks++

		if pool != nil {
			PacketFactory.Put(pool)
			pool = nil
		}

		pktBuff := *src
		n, err := d.receiver.ReadRTP(pktBuff, uint8(meta.layer), meta.sourceSeqNo)
		if err != nil {
			nackMisses++
			if err == io.EOF {
				break
			}
			continue
		}

		if meta.nacked > 1 {
			numRepeatedNACKs++
		}

		var pkt rtp.Packet
		if err = pkt.Unmarshal(pktBuff[:n]); err != nil {
			continue
		}
		pkt.Header.SequenceNumber = meta.targetSeqNo
		pkt.Header.Timestamp = meta.timestamp
		pkt.Header.SSRC = d.ssrc
		pkt.Header.PayloadType = d.payloadType

		payload := pkt.Payload
		if d.mime == "video/vp8" && len(pkt.Payload) > 0 {
			var incomingVP8 buffer.VP8
			if err = incomingVP8.Unmarshal(pkt.Payload); err != nil {
				d.logger.Errorw("unmarshalling VP8 packet err", err)
				continue
			}

			outbuf := &payload
			translatedVP8 := meta.unpackVP8()
			if incomingVP8.HeaderSize != translatedVP8.HeaderSize {
				pool = PacketFactory.Get().(*[]byte)
				outbuf = pool
			}
			payload, err = d.translateVP8PacketTo(&pkt, &incomingVP8, translatedVP8, outbuf)
			if err != nil {
				d.logger.Errorw("translating VP8 packet err", err)
				continue
			}
		}

		err = d.writeRTPHeaderExtensions(&pkt.Header)
		if err != nil {
			d.logger.Errorw("writing rtp header extensions err", err)
			continue
		}

		if _, err = d.writeStream.WriteRTP(&pkt.Header, payload); err != nil {
			d.logger.Errorw("writing rtx packet err", err)
		} else {
			pktSize := pkt.Header.MarshalSize() + len(payload)
			for _, f := range d.onPacketSent {
				f(d, pktSize)
			}

			d.rtpStats.Update(&pkt.Header, len(payload), 0, time.Now().UnixNano())
		}
	}

	d.statsLock.Lock()
	d.totalRepeatedNACKs += numRepeatedNACKs
	d.statsLock.Unlock()

	d.rtpStats.UpdateNackProcessed(nackAcks, nackMisses, numRepeatedNACKs)
}

type extensionData struct {
	id      uint8
	payload []byte
}

// writes RTP header extensions of track
func (d *DownTrack) writeRTPHeaderExtensions(hdr *rtp.Header, extraExtensions ...extensionData) error {
	// clear out extensions that may have been in the forwarded header
	hdr.Extension = false
	hdr.ExtensionProfile = 0
	hdr.Extensions = []rtp.Extension{}

	for _, ext := range extraExtensions {
		hdr.SetExtension(uint8(ext.id), ext.payload)
	}

	if d.absSendTimeID != 0 {
		sendTime := rtp.NewAbsSendTimeExtension(time.Now())
		b, err := sendTime.Marshal()
		if err != nil {
			return err
		}

		err = hdr.SetExtension(uint8(d.absSendTimeID), b)
		if err != nil {
			return err
		}
	}

	return nil
}

func (d *DownTrack) getTranslatedRTPHeader(extPkt *buffer.ExtPacket, tp *TranslationParams) (*rtp.Header, error) {
	tpRTP := tp.rtp
	hdr := extPkt.Packet.Header
	hdr.PayloadType = d.payloadType
	hdr.Timestamp = tpRTP.timestamp
	hdr.SequenceNumber = tpRTP.sequenceNumber
	hdr.SSRC = d.ssrc
	if tp.marker {
		hdr.Marker = tp.marker
	}

	var extension []extensionData
	if d.dependencyDescriptorID != 0 && tp.ddExtension != nil {
		bytes, err := tp.ddExtension.Marshal()
		if err != nil {
			d.logger.Infow("marshalling dependency descriptor extension err", "err", err)
		} else {
			extension = append(extension, extensionData{
				id:      uint8(d.dependencyDescriptorID),
				payload: bytes,
			})
		}
	}
	err := d.writeRTPHeaderExtensions(&hdr, extension...)
	if err != nil {
		return nil, err
	}

	return &hdr, nil
}

func (d *DownTrack) translateVP8PacketTo(pkt *rtp.Packet, incomingVP8 *buffer.VP8, translatedVP8 *buffer.VP8, outbuf *[]byte) ([]byte, error) {
	var buf []byte
	if outbuf == &pkt.Payload {
		buf = pkt.Payload
	} else {
		buf = (*outbuf)[:len(pkt.Payload)+translatedVP8.HeaderSize-incomingVP8.HeaderSize]

		srcPayload := pkt.Payload[incomingVP8.HeaderSize:]
		dstPayload := buf[translatedVP8.HeaderSize:]
		copy(dstPayload, srcPayload)
	}

	err := translatedVP8.MarshalTo(buf[:translatedVP8.HeaderSize])
	return buf, err
}

func (d *DownTrack) DebugInfo() map[string]interface{} {
	rtpMungerParams := d.forwarder.GetRTPMungerParams()
	stats := map[string]interface{}{
		"HighestIncomingSN": rtpMungerParams.highestIncomingSN,
		"LastSN":            rtpMungerParams.lastSN,
		"SNOffset":          rtpMungerParams.snOffset,
		"LastTS":            rtpMungerParams.lastTS,
		"TSOffset":          rtpMungerParams.tsOffset,
		"LastMarker":        rtpMungerParams.lastMarker,
		"LastPli":           d.rtpStats.LastPli(),
		"PacketsDropped":    d.pktsDropped.Load(),
	}

	senderReport := d.CreateSenderReport()
	if senderReport != nil {
		stats["NTPTime"] = senderReport.NTPTime
		stats["RTPTime"] = senderReport.RTPTime
		stats["PacketCount"] = senderReport.PacketCount
	}

	return map[string]interface{}{
		"PeerID":              d.peerID,
		"TrackID":             d.id,
		"StreamID":            d.streamID,
		"SSRC":                d.ssrc,
		"MimeType":            d.codec.MimeType,
		"Bound":               d.bound.Load(),
		"Muted":               d.forwarder.IsMuted(),
		"CurrentSpatialLayer": d.forwarder.CurrentLayers().Spatial,
		"Stats":               stats,
	}
}

func (d *DownTrack) GetConnectionScore() float32 {
	return d.connectionStats.GetScore()
}

func (d *DownTrack) GetTrackStats() *livekit.RTPStats {
	return d.rtpStats.ToProto()
}

func (d *DownTrack) getQualityParams() *buffer.ConnectionQualityParams {
	s := d.rtpStats.SnapshotInfo(d.connectionQualitySnapshotId)
	if s == nil {
		return nil
	}

	lossPercentage := float32(0.0)
	if s.PacketsExpected != 0 {
		lossPercentage = float32(s.PacketsLost) * 100.0 / float32(s.PacketsExpected)
	}

	return &buffer.ConnectionQualityParams{
		LossPercentage: lossPercentage,
		Jitter:         float32(s.JitterMax / 1000.0),
		Rtt:            s.RttMax,
	}
}

func (d *DownTrack) getDeltaStats() map[uint32]*buffer.StreamStatsWithLayers {
	streamStats := make(map[uint32]*buffer.StreamStatsWithLayers, 1)

	deltaStats := d.rtpStats.DeltaInfo(d.deltaStatsSnapshotId)
	if deltaStats == nil {
		return nil
	}

	layers := make(map[int]buffer.LayerStats)
	layers[0] = buffer.LayerStats{
		Packets: deltaStats.Packets + deltaStats.PacketsDuplicate + deltaStats.PacketsPadding,
		Bytes:   deltaStats.Bytes + deltaStats.BytesDuplicate + deltaStats.BytesPadding,
		Frames:  deltaStats.Frames,
	}

	streamStats[d.ssrc] = &buffer.StreamStatsWithLayers{
		RTPStats: deltaStats,
		Layers:   layers,
	}

	return streamStats
}

func (d *DownTrack) GetNackStats() (totalPackets uint32, totalRepeatedNACKs uint32) {
	totalPackets = d.rtpStats.GetTotalPacketsPrimary()

	d.statsLock.RLock()
	totalRepeatedNACKs = d.totalRepeatedNACKs
	d.statsLock.RUnlock()

	return
}<|MERGE_RESOLUTION|>--- conflicted
+++ resolved
@@ -39,12 +39,8 @@
 const (
 	RTPPaddingMaxPayloadSize      = 255
 	RTPPaddingEstimatedHeaderSize = 20
-<<<<<<< HEAD
 	RTPBlankFramesMuteSeconds     = float32(1.0)
 	RTPBlankFramesCloseSeconds    = float32(0.2)
-=======
-	RTPBlankFramesSeconds         = float32(0.2)
->>>>>>> d828e0fb
 
 	FlagStopRTXOnPLI = true
 
@@ -589,14 +585,9 @@
 	// when muting, send a few silence frames to ensure residual noise does not
 	// put the comfort noise generator on decoder side in a bad state where it
 	// generates noise that is not so comfortable.
-<<<<<<< HEAD
 	d.blankFramesGeneration.Inc()
 	if d.kind == webrtc.RTPCodecTypeAudio && muted {
 		d.writeBlankFrameRTP(RTPBlankFramesMuteSeconds, d.blankFramesGeneration.Load())
-=======
-	if d.kind == webrtc.RTPCodecTypeAudio && muted {
-		_ = d.writeBlankFrameRTP(RTPBlankFramesSeconds)
->>>>>>> d828e0fb
 	}
 }
 
@@ -619,15 +610,7 @@
 	// display buffer and there could be a brief moment where the previous stream is displayed.
 	d.logger.Infow("close down track", "peerID", d.peerID, "trackID", d.id, "flushBlankFrame", flush)
 	if flush {
-<<<<<<< HEAD
 		doneFlushing := d.writeBlankFrameRTP(RTPBlankFramesCloseSeconds, d.blankFramesGeneration.Inc())
-=======
-		doneFlushing := make(chan struct{})
-		go func() {
-			defer close(doneFlushing)
-			_ = d.writeBlankFrameRTP(RTPBlankFramesSeconds)
-		}()
->>>>>>> d828e0fb
 
 		// wait a limited time to flush
 		timer := time.NewTimer(flushTimeout)
@@ -874,7 +857,6 @@
 	return d.rtpStats.GetRtcpSenderReport(d.ssrc)
 }
 
-<<<<<<< HEAD
 func (d *DownTrack) writeBlankFrameRTP(duration float32, generation uint32) chan struct{} {
 	done := make(chan struct{})
 	go func() {
@@ -893,66 +875,6 @@
 		frameRate := uint32(30)
 		if d.mime == "audio/opus" {
 			frameRate = 50
-=======
-func (d *DownTrack) writeBlankFrameRTP(duration float32) error {
-	// don't send if nothing has been sent
-	if !d.rtpStats.IsActive() {
-		return nil
-	}
-
-	// LK-TODO: Support other audio/video codecs
-	if d.mime != "audio/opus" && d.mime != "video/vp8" && d.mime != "video/h264" {
-		return nil
-	}
-
-	frameRate := uint32(30)
-	if d.mime == "audio/opus" {
-		frameRate = 50
-	}
-
-	// send a number of blank frames just in case there is loss.
-	// Intentionally ignoring check for mute or bandwidth constrained mute
-	// as this is used to clear client side buffer.
-	numFrames := int(float32(frameRate) * duration)
-	snts, frameEndNeeded, err := d.forwarder.GetSnTsForBlankFrames(frameRate, numFrames)
-	if err != nil {
-		d.logger.Warnw("could not get SN/TS to write blank frames", err)
-		return err
-	}
-
-	for i := 0; i < len(snts); i++ {
-		hdr := rtp.Header{
-			Version:        2,
-			Padding:        false,
-			Marker:         true,
-			PayloadType:    d.payloadType,
-			SequenceNumber: snts[i].sequenceNumber,
-			Timestamp:      snts[i].timestamp,
-			SSRC:           d.ssrc,
-			CSRC:           []uint32{},
-		}
-
-		err = d.writeRTPHeaderExtensions(&hdr)
-		if err != nil {
-			d.logger.Warnw("could not write header extensions for blank frame", err)
-			return err
-		}
-
-		var pktSize int
-		switch d.mime {
-		case "audio/opus":
-			pktSize, err = d.writeOpusBlankFrame(&hdr, frameEndNeeded)
-		case "video/vp8":
-			pktSize, err = d.writeVP8BlankFrame(&hdr, frameEndNeeded)
-		case "video/h264":
-			pktSize, err = d.writeH264BlankFrame(&hdr, frameEndNeeded)
-		default:
-			return nil
-		}
-		if err != nil {
-			d.logger.Warnw("could not write blank frame", err)
-			return err
->>>>>>> d828e0fb
 		}
 
 		// send a number of blank frames just in case there is loss.
@@ -1046,21 +968,6 @@
 	return hdr.MarshalSize() + len(payload), err
 }
 
-func (d *DownTrack) writeOpusBlankFrame(hdr *rtp.Header, frameEndNeeded bool) (int, error) {
-	// silence frame
-	// Used shortly after muting to ensure residual noise does not keep
-	// generating noise at the decoder after the stream is stopped
-	// i. e. comfort noise generation actually not producing something comfortable.
-	payload := make([]byte, len(OpusSilenceFrame))
-	copy(payload[0:], OpusSilenceFrame)
-
-	_, err := d.writeStream.WriteRTP(hdr, payload)
-	if err == nil {
-		d.rtpStats.Update(hdr, len(payload), 0, time.Now().UnixNano())
-	}
-	return hdr.MarshalSize() + len(payload), err
-}
-
 func (d *DownTrack) writeVP8BlankFrame(hdr *rtp.Header, frameEndNeeded bool) (int, error) {
 	blankVP8 := d.forwarder.GetPaddingVP8(frameEndNeeded)
 

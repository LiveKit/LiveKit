package service

import (
	"context"
	"fmt"
	"sync"
	"time"

	"github.com/livekit/protocol/auth"
	"github.com/livekit/protocol/livekit"
	"github.com/livekit/protocol/logger"
	"github.com/livekit/protocol/utils"

	"github.com/livekit/livekit-server/pkg/config"
	"github.com/livekit/livekit-server/pkg/routing"
	"github.com/livekit/livekit-server/pkg/rtc"
	"github.com/livekit/livekit-server/pkg/rtc/types"
	"github.com/livekit/livekit-server/pkg/telemetry"
)

const (
	roomPurgeSeconds     = 24 * 60 * 60
	tokenRefreshInterval = 5 * time.Minute
	tokenDefaultTTL      = 10 * time.Minute
)

// RoomManager manages rooms and its interaction with participants.
// It's responsible for creating, deleting rooms, as well as running sessions for participants
type RoomManager struct {
	lock sync.RWMutex

	config      *config.Config
	rtcConfig   *rtc.WebRTCConfig
	currentNode routing.LocalNode
	router      routing.Router
	roomStore   RoomStore
	telemetry   telemetry.TelemetryService

	rooms map[livekit.RoomName]*rtc.Room
}

func NewLocalRoomManager(
	conf *config.Config,
	roomStore RoomStore,
	currentNode routing.LocalNode,
	router routing.Router,
	telemetry telemetry.TelemetryService,
) (*RoomManager, error) {

	rtcConf, err := rtc.NewWebRTCConfig(conf, currentNode.Ip)
	if err != nil {
		return nil, err
	}

	r := &RoomManager{
		config:      conf,
		rtcConfig:   rtcConf,
		currentNode: currentNode,
		router:      router,
		roomStore:   roomStore,
		telemetry:   telemetry,

		rooms: make(map[livekit.RoomName]*rtc.Room),
	}

	// hook up to router
	router.OnNewParticipantRTC(r.StartSession)
	router.OnRTCMessage(r.handleRTCMessage)
	return r, nil
}

func (r *RoomManager) GetRoom(_ context.Context, roomName livekit.RoomName) *rtc.Room {
	r.lock.RLock()
	defer r.lock.RUnlock()
	return r.rooms[roomName]
}

// DeleteRoom completely deletes all room information, including active sessions, room store, and routing info
func (r *RoomManager) DeleteRoom(ctx context.Context, roomName livekit.RoomName) error {
	logger.Infow("deleting room state", "room", roomName)
	r.lock.Lock()
	delete(r.rooms, roomName)
	r.lock.Unlock()

	var err, err2 error
	wg := sync.WaitGroup{}
	wg.Add(2)
	// clear routing information
	go func() {
		defer wg.Done()
		err = r.router.ClearRoomState(ctx, roomName)
	}()
	// also delete room from db
	go func() {
		defer wg.Done()
		err2 = r.roomStore.DeleteRoom(ctx, roomName)
	}()

	wg.Wait()
	if err2 != nil {
		err = err2
	}

	return err
}

// CleanupRooms cleans up after old rooms that have been around for a while
func (r *RoomManager) CleanupRooms() error {
	// cleanup rooms that have been left for over a day
	ctx := context.Background()
	rooms, err := r.roomStore.ListRooms(ctx, nil)
	if err != nil {
		return err
	}

	now := time.Now().Unix()
	for _, room := range rooms {
		if (now - room.CreationTime) > roomPurgeSeconds {
			if err := r.DeleteRoom(ctx, livekit.RoomName(room.Name)); err != nil {
				return err
			}
		}
	}
	return nil
}

func (r *RoomManager) CloseIdleRooms() {
	r.lock.RLock()
	rooms := make([]*rtc.Room, 0, len(r.rooms))
	for _, rm := range r.rooms {
		rooms = append(rooms, rm)
	}
	r.lock.RUnlock()

	for _, room := range rooms {
		room.CloseIfEmpty()
	}
}

func (r *RoomManager) HasParticipants() bool {
	r.lock.RLock()
	defer r.lock.RUnlock()

	for _, room := range r.rooms {
		if len(room.GetParticipants()) != 0 {
			return true
		}
	}
	return false
}

func (r *RoomManager) Stop() {
	// disconnect all clients
	r.lock.RLock()
	rooms := make([]*rtc.Room, 0, len(r.rooms))
	for _, rm := range r.rooms {
		rooms = append(rooms, rm)
	}
	r.lock.RUnlock()

	for _, room := range rooms {
		for _, p := range room.GetParticipants() {
			_ = p.Close(true)
		}
		room.Close()
	}

	if r.rtcConfig != nil {
		if r.rtcConfig.UDPMuxConn != nil {
			_ = r.rtcConfig.UDPMuxConn.Close()
		}
		if r.rtcConfig.TCPMuxListener != nil {
			_ = r.rtcConfig.TCPMuxListener.Close()
		}
	}
}

// StartSession starts WebRTC session when a new participant is connected, takes place on RTC node
func (r *RoomManager) StartSession(ctx context.Context, roomName livekit.RoomName, pi routing.ParticipantInit, requestSource routing.MessageSource, responseSink routing.MessageSink) {
	room, err := r.getOrCreateRoom(ctx, roomName)
	if err != nil {
		logger.Errorw("could not create room", err, "room", roomName)
		return
	}
	defer room.Release()

	participant := room.GetParticipant(pi.Identity)
	if participant != nil {
		// When reconnecting, it means WS has interrupted by underlying peer connection is still ok
		// in this mode, we'll keep the participant SID, and just swap the sink for the underlying connection
		if pi.Reconnect {
			logger.Debugw("resuming RTC session",
				"room", roomName,
				"nodeID", r.currentNode.Id,
				"participant", pi.Identity,
			)
			if err = room.ResumeParticipant(participant, responseSink); err != nil {
				logger.Warnw("could not resume participant", err,
					"participant", pi.Identity)
			}
			return
		} else {
			// we need to clean up the existing participant, so a new one can join
			room.RemoveParticipant(participant.Identity())
		}
	} else if pi.Reconnect {
		// send leave request if participant is trying to reconnect without keep subscribe state
		// but missing from the room
		if err = responseSink.WriteMessage(&livekit.SignalResponse{
			Message: &livekit.SignalResponse_Leave{
				Leave: &livekit.LeaveRequest{
					CanReconnect: true,
				},
			},
		}); err != nil {
			logger.Warnw("could not restart participant", err,
				"participant", pi.Identity)
		}
		return
	}

	logger.Debugw("starting RTC session",
		"room", roomName,
		"nodeID", r.currentNode.Id,
		"participant", pi.Identity,
		"sdk", pi.Client.Sdk,
		"sdkVersion", pi.Client.Version,
		"protocol", pi.Client.Protocol,
	)

	pv := types.ProtocolVersion(pi.Client.Protocol)
	rtcConf := *r.rtcConfig
	rtcConf.SetBufferFactory(room.GetBufferFactory())
	sid := livekit.ParticipantID(utils.NewGuid(utils.ParticipantPrefix))
	pLogger := rtc.LoggerWithParticipant(room.Logger, pi.Identity, sid)
	participant, err = rtc.NewParticipant(rtc.ParticipantParams{
		Identity:                pi.Identity,
		Name:                    pi.Name,
		SID:                     sid,
		Config:                  &rtcConf,
		Sink:                    responseSink,
		AudioConfig:             r.config.Audio,
		ProtocolVersion:         pv,
		Telemetry:               r.telemetry,
		ThrottleConfig:          r.config.RTC.PLIThrottle,
		CongestionControlConfig: r.config.RTC.CongestionControl,
		EnabledCodecs:           room.Room.EnabledCodecs,
		Grants:                  pi.Grants,
		Hidden:                  pi.Hidden,
		Logger:                  pLogger,
	}, pi.Permission)
	if err != nil {
		logger.Errorw("could not create participant", err)
		return
	}

	// join room
	opts := rtc.ParticipantOptions{
		AutoSubscribe: pi.AutoSubscribe,
	}
	if err = room.Join(participant, &opts, r.iceServersForRoom(room.Room)); err != nil {
		pLogger.Errorw("could not join room", err)
		return
	}
	if err = r.roomStore.StoreParticipant(ctx, roomName, participant.ToProto()); err != nil {
		pLogger.Errorw("could not store participant", err)
	}

	updateParticipantCount := func() {
		if !participant.Hidden() {
			err = r.roomStore.StoreRoom(ctx, room.Room)
			if err != nil {
				logger.Errorw("could not store room", err)
			}
		}
	}

	// update room store with new numParticipants
	updateParticipantCount()

	clientMeta := &livekit.AnalyticsClientMeta{Region: r.currentNode.Region, Node: r.currentNode.Id}
	r.telemetry.ParticipantJoined(ctx, room.Room, participant.ToProto(), pi.Client, clientMeta)
	participant.OnClose(func(p types.LocalParticipant, disallowedSubscriptions map[livekit.TrackID]livekit.ParticipantID) {
		if err := r.roomStore.DeleteParticipant(ctx, roomName, p.Identity()); err != nil {
			pLogger.Errorw("could not delete participant", err)
		}

		// update room store with new numParticipants
		updateParticipantCount()
		r.telemetry.ParticipantLeft(ctx, room.Room, p.ToProto())

		room.RemoveDisallowedSubscriptions(p, disallowedSubscriptions)
	})
	participant.OnClaimsChanged(func(participant types.LocalParticipant) {
		pLogger.Debugw("refreshing client token after claims change")
		if err := r.refreshToken(participant); err != nil {
			logger.Errorw("could not refresh token", err)
		}
	})

	go r.rtcSessionWorker(room, participant, requestSource)
}

// create the actual room object, to be used on RTC node
func (r *RoomManager) getOrCreateRoom(ctx context.Context, roomName livekit.RoomName) (*rtc.Room, error) {
	r.lock.RLock()
	room := r.rooms[roomName]
	r.lock.RUnlock()

	if room != nil && room.Hold() {
		return room, nil
	}

	// create new room, get details first
	ri, err := r.roomStore.LoadRoom(ctx, roomName)
	if err != nil {
		return nil, err
	}

	// construct ice servers
	room = rtc.NewRoom(ri, *r.rtcConfig, &r.config.Audio, r.telemetry)
	room.Hold()

	r.telemetry.RoomStarted(ctx, room.Room)

	room.OnClose(func() {
		r.telemetry.RoomEnded(ctx, room.Room)
		if err := r.DeleteRoom(ctx, roomName); err != nil {
			logger.Errorw("could not delete room", err)
		}

		logger.Infow("room closed")
	})

	room.OnMetadataUpdate(func(metadata string) {
		if err := r.roomStore.StoreRoom(ctx, room.Room); err != nil {
			logger.Errorw("could not handle metadata update", err)
		}
	})

	room.OnParticipantChanged(func(p types.LocalParticipant) {
		if p.State() != livekit.ParticipantInfo_DISCONNECTED {
			if err := r.roomStore.StoreParticipant(ctx, roomName, p.ToProto()); err != nil {
				logger.Errorw("could not handle participant change", err)
			}
		}
	})

	r.lock.Lock()
	r.rooms[roomName] = room
	r.lock.Unlock()

	return room, nil
}

// manages an RTC session for a participant, runs on the RTC node
func (r *RoomManager) rtcSessionWorker(room *rtc.Room, participant types.LocalParticipant, requestSource routing.MessageSource) {
	defer func() {
		logger.Debugw("RTC session finishing",
			"participant", participant.Identity(),
			"pID", participant.ID(),
			"room", room.Room.Name,
			"roomID", room.Room.Sid,
		)
		_ = participant.Close(true)
	}()
	defer rtc.Recover()

	pLogger := rtc.LoggerWithParticipant(
		rtc.LoggerWithRoom(logger.Logger(logger.GetLogger()), room.Name(), room.ID()),
		participant.Identity(), participant.ID(),
	)

	lastTokenUpdate := time.Now()
	for {
		select {
		case <-time.After(time.Millisecond * 50):
			// periodic check to ensure participant didn't become disconnected
			if participant.State() == livekit.ParticipantInfo_DISCONNECTED {
				return
			}

			if time.Now().Sub(lastTokenUpdate) > tokenRefreshInterval {
				pLogger.Debugw("refreshing client token after interval")
				// refresh token with the first API Key/secret pair
				if err := r.refreshToken(participant); err != nil {
					pLogger.Errorw("could not refresh token", err)
				}
				lastTokenUpdate = time.Now()
			}
		case obj := <-requestSource.ReadChan():
			// In single node mode, the request source is directly tied to the signal message channel
			// this means ICE restart isn't possible in single node mode
			if obj == nil {
				return
			}

			req := obj.(*livekit.SignalRequest)
			if err := rtc.HandleParticipantSignal(room, participant, req, pLogger); err != nil {
				// more specific errors are already logged
				// treat errors returned as fatal
				return
			}
		}
	}
}

// handles RTC messages resulted from Room API calls
func (r *RoomManager) handleRTCMessage(_ context.Context, roomName livekit.RoomName, identity livekit.ParticipantIdentity, msg *livekit.RTCNodeMessage) {
	r.lock.RLock()
	room := r.rooms[roomName]
	r.lock.RUnlock()

	if room == nil {
		logger.Warnw("Could not find room", nil, "room", roomName)
		return
	}

	participant := room.GetParticipant(identity)
	var sid livekit.ParticipantID
	if participant != nil {
		sid = participant.ID()
	}
	pLogger := rtc.LoggerWithParticipant(
		rtc.LoggerWithRoom(logger.Logger(logger.GetLogger()), roomName, room.ID()),
		identity,
		sid,
	)

	switch rm := msg.Message.(type) {
	case *livekit.RTCNodeMessage_RemoveParticipant:
		if participant == nil {
			return
		}
		pLogger.Infow("removing participant")
		room.RemoveParticipant(identity)
	case *livekit.RTCNodeMessage_MuteTrack:
		if participant == nil {
			return
		}
		pLogger.Debugw("setting track muted",
			"track", rm.MuteTrack.TrackSid, "muted", rm.MuteTrack.Muted)
		if !rm.MuteTrack.Muted && !r.config.Room.EnableRemoteUnmute {
			pLogger.Errorw("cannot unmute track, remote unmute is disabled", nil)
			return
		}
		participant.SetTrackMuted(livekit.TrackID(rm.MuteTrack.TrackSid), rm.MuteTrack.Muted, true)
	case *livekit.RTCNodeMessage_UpdateParticipant:
		if participant == nil {
			return
		}
		pLogger.Debugw("updating participant")
		if rm.UpdateParticipant.Metadata != "" {
			participant.SetMetadata(rm.UpdateParticipant.Metadata)
		}
		if rm.UpdateParticipant.Permission != nil {
			err := room.SetParticipantPermission(participant, rm.UpdateParticipant.Permission)
			if err != nil {
				pLogger.Errorw("could not update permissions", err)
			}
		}
	case *livekit.RTCNodeMessage_DeleteRoom:
		for _, p := range room.GetParticipants() {
			_ = p.Close(true)
		}
		room.Close()
	case *livekit.RTCNodeMessage_UpdateSubscriptions:
		if participant == nil {
			return
		}
		pLogger.Debugw("updating participant subscriptions")
		if err := room.UpdateSubscriptions(
			participant,
			livekit.StringsAsTrackIDs(rm.UpdateSubscriptions.TrackSids),
			rm.UpdateSubscriptions.ParticipantTracks,
			rm.UpdateSubscriptions.Subscribe,
		); err != nil {
			pLogger.Warnw("could not update subscription", err,
				"tracks", rm.UpdateSubscriptions.TrackSids,
				"subscribe", rm.UpdateSubscriptions.Subscribe)
		}
	case *livekit.RTCNodeMessage_SendData:
		pLogger.Debugw("SendData", "size", len(rm.SendData.Data))
		up := &livekit.UserPacket{
			Payload:         rm.SendData.Data,
			DestinationSids: rm.SendData.DestinationSids,
		}
		room.SendDataPacket(up, rm.SendData.Kind)
	case *livekit.RTCNodeMessage_UpdateRoomMetadata:
		pLogger.Debugw("updating room")
		room.SetMetadata(rm.UpdateRoomMetadata.Metadata)
	}
}

func (r *RoomManager) iceServersForRoom(ri *livekit.Room) []*livekit.ICEServer {
	var iceServers []*livekit.ICEServer
	rtcConf := r.config.RTC

	hasSTUN := false
	if r.config.TURN.Enabled {
		var urls []string
		if r.config.TURN.UDPPort > 0 {
			// UDP TURN is used as STUN
			hasSTUN = true
			urls = append(urls, fmt.Sprintf("turn:%s:%d?transport=udp", r.config.RTC.NodeIP, r.config.TURN.UDPPort))
		}
		if r.config.TURN.TLSPort > 0 {
			urls = append(urls, fmt.Sprintf("turns:%s:443?transport=tcp", r.config.TURN.Domain))
		}
		if len(urls) > 0 {
			iceServers = append(iceServers, &livekit.ICEServer{
				Urls:       urls,
				Username:   ri.Name,
				Credential: ri.TurnPassword,
			})
		}
	}

<<<<<<< HEAD
	if len(rtcConf.TURNServers) > 0 {
		hasSTUN = true
		for _, s := range r.config.RTC.TURNServers {
			scheme := "turn"
			transport := "tcp"
			if s.Protocol == "tls" {
				scheme = "turns"
			} else if s.Protocol == "udp" {
				transport = "udp"
			}
			is := &livekit.ICEServer{
				Urls: []string{
					fmt.Sprintf("%s:%s:%d?transport=%s", scheme, s.Host, s.Port, transport),
				},
				Username:   s.Username,
				Credential: s.Credential,
			}
			iceServers = append(iceServers, is)
		}
	}

	if len(rtcConf.StunServers) > 0 {
=======
	if len(r.config.RTC.STUNServers) > 0 {
>>>>>>> e6c23635
		hasSTUN = true
		iceServers = append(iceServers, iceServerForStunServers(r.config.RTC.STUNServers))
	}

	if !hasSTUN {
		iceServers = append(iceServers, iceServerForStunServers(config.DefaultStunServers))
	}
	return iceServers
}

func (r *RoomManager) refreshToken(participant types.LocalParticipant) error {
	for key, secret := range r.config.Keys {
		grants := participant.ClaimGrants()
		token := auth.NewAccessToken(key, secret)
		token.SetName(grants.Name).
			SetIdentity(string(participant.Identity())).
			SetValidFor(tokenDefaultTTL).
			SetMetadata(grants.Metadata).
			AddGrant(grants.Video)
		jwt, err := token.ToJWT()
		if err == nil {
			err = participant.SendRefreshToken(jwt)
		}
		if err != nil {
			return err
		}
		break
	}
	return nil
}

func iceServerForStunServers(servers []string) *livekit.ICEServer {
	iceServer := &livekit.ICEServer{}
	for _, stunServer := range servers {
		iceServer.Urls = append(iceServer.Urls, fmt.Sprintf("stun:%s", stunServer))
	}
	return iceServer
}<|MERGE_RESOLUTION|>--- conflicted
+++ resolved
@@ -516,7 +516,6 @@
 		}
 	}
 
-<<<<<<< HEAD
 	if len(rtcConf.TURNServers) > 0 {
 		hasSTUN = true
 		for _, s := range r.config.RTC.TURNServers {
@@ -538,10 +537,7 @@
 		}
 	}
 
-	if len(rtcConf.StunServers) > 0 {
-=======
-	if len(r.config.RTC.STUNServers) > 0 {
->>>>>>> e6c23635
+	if len(rtcConf.STUNServers) > 0 {
 		hasSTUN = true
 		iceServers = append(iceServers, iceServerForStunServers(r.config.RTC.STUNServers))
 	}

--- conflicted
+++ resolved
@@ -30,22 +30,13 @@
 type RoomManager struct {
 	lock sync.RWMutex
 
-<<<<<<< HEAD
 	config            *config.Config
 	rtcConfig         *rtc.WebRTCConfig
 	currentNode       routing.LocalNode
 	router            routing.Router
-	roomStore         RoomStore
+	roomStore         ObjectStore
 	telemetry         telemetry.TelemetryService
 	clientConfManager clientconfiguration.ClientConfigurationManager
-=======
-	config      *config.Config
-	rtcConfig   *rtc.WebRTCConfig
-	currentNode routing.LocalNode
-	router      routing.Router
-	roomStore   ObjectStore
-	telemetry   telemetry.TelemetryService
->>>>>>> 96654e16
 
 	rooms map[livekit.RoomName]*rtc.Room
 }

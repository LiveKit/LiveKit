--- conflicted
+++ resolved
@@ -237,17 +237,12 @@
 			break
 		}
 		if i < 2 {
-<<<<<<< HEAD
 			d := time.Duration(1<<min(i, 5)) * time.Second // exponential backoff delay. powers of 2, max 32 seconds
-			fieldsWithAttempt := append(loggerFields,
+			pLogger.Warnw("failed to start connection, retrying", err,
 				"attempt", i,
 				"wait", d,
 			)
-			l.Warnw("failed to start connection, retrying", err, fieldsWithAttempt...)
 			time.Sleep(d)
-=======
-			pLogger.Warnw("failed to start connection, retrying", err, "attempt", i)
->>>>>>> a6e9795b
 		}
 	}
 

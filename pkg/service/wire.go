//+build wireinject

package service

import (
	"github.com/google/wire"

	"github.com/livekit/livekit-server/pkg/config"
	"github.com/livekit/livekit-server/pkg/routing"
)

<<<<<<< HEAD
func InitializeServer(conf *config.Config, currentNode routing.LocalNode, isTest bool) (*LivekitServer, error) {
=======
func InitializeServer(conf *config.Config, currentNode routing.LocalNode) (*LivekitServer, error) {
>>>>>>> eb6e763e
	wire.Build(
		ServiceSet,
	)
	return &LivekitServer{}, nil
}

func InitializeRouter(conf *config.Config, currentNode routing.LocalNode, isTest bool) (routing.Router, error) {
	wire.Build(
		wire.NewSet(
			createRedisClient,
			createRouter,
		),
	)

	return nil, nil
}<|MERGE_RESOLUTION|>--- conflicted
+++ resolved
@@ -9,18 +9,15 @@
 	"github.com/livekit/livekit-server/pkg/routing"
 )
 
-<<<<<<< HEAD
-func InitializeServer(conf *config.Config, currentNode routing.LocalNode, isTest bool) (*LivekitServer, error) {
-=======
+
 func InitializeServer(conf *config.Config, currentNode routing.LocalNode) (*LivekitServer, error) {
->>>>>>> eb6e763e
 	wire.Build(
 		ServiceSet,
 	)
 	return &LivekitServer{}, nil
 }
 
-func InitializeRouter(conf *config.Config, currentNode routing.LocalNode, isTest bool) (routing.Router, error) {
+func InitializeRouter(conf *config.Config, currentNode routing.LocalNode) (routing.Router, error) {
 	wire.Build(
 		wire.NewSet(
 			createRedisClient,

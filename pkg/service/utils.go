--- conflicted
+++ resolved
@@ -9,101 +9,6 @@
 	livekit "github.com/livekit/protocol/proto"
 )
 
-<<<<<<< HEAD
-func CreateKeyProvider(client *redis.Client, conf *config.Config) (auth.KeyProvider, error) {
-	if conf.KeyProvider == "file" {
-		// prefer keyfile if set
-		if conf.KeyFile != "" {
-			if st, err := os.Stat(conf.KeyFile); err != nil {
-				return nil, err
-			} else if st.Mode().Perm() != 0600 {
-				return nil, fmt.Errorf("key file must have permission set to 600")
-			}
-			f, err := os.Open(conf.KeyFile)
-			if err != nil {
-				return nil, err
-			}
-			defer func() {
-				_ = f.Close()
-			}()
-			return auth.NewFileBasedKeyProviderFromReader(f)
-		}
-
-		if len(conf.Keys) == 0 {
-			return nil, errors.New("one of key-file or keys must be provided in order to support a secure installation")
-		}
-
-		return auth.NewFileBasedKeyProviderFromMap(conf.Keys), nil
-	} else if conf.KeyProvider == "redis" {
-		return NewRedisBasedKeyProvider(client), nil
-	} else {
-		return nil, errors.New("conf.auth_type value is not current")
-	}
-}
-
-func CreateWebhookNotifier(conf *config.Config, provider auth.KeyProvider) (*webhook.Notifier, error) {
-	wc := conf.WebHook
-	if len(wc.URLs) == 0 {
-		return nil, nil
-	}
-	secret := provider.GetSecret(wc.APIKey)
-	if secret == "" {
-		return nil, ErrWebHookMissingAPIKey
-	}
-
-	return webhook.NewNotifier(wc.APIKey, secret, wc.URLs), nil
-}
-
-func CreateNodeSelector(conf *config.Config) routing.NodeSelector {
-	switch conf.NodeSelector.Kind {
-	case "sysload":
-		return &routing.SystemLoadSelector{
-			SysloadLimit: conf.NodeSelector.SysloadLimit,
-		}
-	default:
-		return &routing.RandomSelector{}
-	}
-}
-
-func createRedisClient(conf *config.Config) (*redis.Client, error) {
-	if !conf.HasRedis() {
-		return nil, nil
-	}
-
-	logger.Infow("using multi-node routing via redis", "addr", conf.Redis.Address)
-	rc := redis.NewClient(&redis.Options{
-		Addr:     conf.Redis.Address,
-		Username: conf.Redis.Username,
-		Password: conf.Redis.Password,
-		DB:       conf.Redis.DB,
-	})
-	if err := rc.Ping(context.Background()).Err(); err != nil {
-		err = errors.Wrap(err, "unable to connect to redis")
-		return nil, err
-	}
-
-	return rc, nil
-}
-
-func createRouter(rc *redis.Client, node routing.LocalNode) routing.Router {
-	if rc != nil {
-		return routing.NewRedisRouter(node, rc)
-	}
-
-	// local routing and store
-	logger.Infow("using single-node routing")
-	return routing.NewLocalRouter(node)
-}
-
-func createStore(rc *redis.Client) RoomStore {
-	if rc != nil {
-		return NewRedisRoomStore(rc)
-	}
-	return NewLocalRoomStore()
-}
-
-=======
->>>>>>> 0a20acdf
 func handleError(w http.ResponseWriter, status int, msg string) {
 	// GetLogger already with extra depth 1
 	logger.GetLogger().V(1).Info("error handling request", "error", msg, "status", status)

--- conflicted
+++ resolved
@@ -117,10 +117,6 @@
 
 	// subscriber configuration
 	subscriberConfig := DirectionConfig{
-<<<<<<< HEAD
-=======
-		StrictACKs: rtcConf.StrictACKs,
->>>>>>> 28310b67
 		RTPHeaderExtension: RTPHeaderExtensionConfig{
 			Video: []string{
 				dd.ExtensionURI,

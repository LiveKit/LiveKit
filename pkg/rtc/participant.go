package rtc

import (
	"context"
	"io"
	"strings"
	"sync"
	"time"

	lru "github.com/hashicorp/golang-lru"
	"github.com/pion/rtcp"
	"github.com/pion/webrtc/v3"
	"github.com/pkg/errors"
	"go.uber.org/atomic"
	"google.golang.org/protobuf/proto"

	"github.com/livekit/livekit-server/pkg/config"
	"github.com/livekit/livekit-server/pkg/routing"
	"github.com/livekit/livekit-server/pkg/rtc/types"
	"github.com/livekit/livekit-server/pkg/sfu"
	"github.com/livekit/livekit-server/pkg/sfu/connectionquality"
	"github.com/livekit/livekit-server/pkg/sfu/twcc"
	"github.com/livekit/livekit-server/pkg/telemetry"
	"github.com/livekit/livekit-server/pkg/telemetry/prometheus"
	"github.com/livekit/protocol/auth"
	"github.com/livekit/protocol/livekit"
	"github.com/livekit/protocol/logger"
	"github.com/livekit/protocol/utils"
)

const (
	LossyDataChannel    = "_lossy"
	ReliableDataChannel = "_reliable"

	sdBatchSize       = 20
	rttUpdateInterval = 5 * time.Second

	stateActiveCond           = 3 // reliableDCOpen,lossyDCOpen,PeerConnectionStateConnected
	disconnectCleanupDuration = 15 * time.Second
)

type pendingTrackInfo struct {
	*livekit.TrackInfo
	migrated bool
}

type downTrackState struct {
	transceiver *webrtc.RTPTransceiver
	forwarder   sfu.ForwarderState
}

type SubscribeRequestType int

const (
	SubscribeRequestTypeRemove SubscribeRequestType = iota
	SubscribeRequestTypeAdd
)

type SubscribeRequest struct {
	requestType   SubscribeRequestType
	willBeResumed bool
	addCb         func(sub types.LocalParticipant) error
	removeCb      func(subscriberID livekit.ParticipantID, willBeResumed bool) error
}

type ParticipantParams struct {
	Identity                livekit.ParticipantIdentity
	Name                    livekit.ParticipantName
	SID                     livekit.ParticipantID
	Config                  *WebRTCConfig
	Sink                    routing.MessageSink
	AudioConfig             config.AudioConfig
	VideoConfig             config.VideoConfig
	ProtocolVersion         types.ProtocolVersion
	Telemetry               telemetry.TelemetryService
	PLIThrottleConfig       config.PLIThrottleConfig
	CongestionControlConfig config.CongestionControlConfig
	EnabledCodecs           []*livekit.Codec
	Logger                  logger.Logger
	SimTracks               map[uint32]SimulcastTrackInfo
	Grants                  *auth.ClaimGrants
	InitialVersion          uint32
	ClientConf              *livekit.ClientConfiguration
	Region                  string
	Migration               bool
	AdaptiveStream          bool
}

type ParticipantImpl struct {
	params              ParticipantParams
	publisher           *PCTransport
	subscriber          *PCTransport
	isClosed            atomic.Bool
	state               atomic.Value // livekit.ParticipantInfo_State
	updateCache         *lru.Cache
	resSink             atomic.Value // routing.MessageSink
	resSinkValid        atomic.Bool
	subscriberAsPrimary bool
	grants              *auth.ClaimGrants
	isPublisher         atomic.Bool

	// reliable and unreliable data channels
	reliableDC    *webrtc.DataChannel
	reliableDCSub *webrtc.DataChannel
	lossyDC       *webrtc.DataChannel
	lossyDCSub    *webrtc.DataChannel

	// when first connected
	connectedAt time.Time
	// timer that's set when disconnect is detected on primary PC
	disconnectTimer *time.Timer

	rtcpCh chan []rtcp.Packet

	// hold reference for MediaTrack
	twcc *twcc.Responder

	// client intended to publish, yet to be reconciled
	pendingTracksLock sync.RWMutex
	pendingTracks     map[string]*pendingTrackInfo

	*UpTrackManager

	// tracks the current participant is subscribed to
	subscribedTracks map[livekit.TrackID]types.SubscribedTrack
	// track settings of tracks the current participant is subscribed to
	subscribedTracksSettings map[livekit.TrackID]*livekit.UpdateTrackSettings
	// keeps track of disallowed tracks
	disallowedSubscriptions map[livekit.TrackID]livekit.ParticipantID // trackID -> publisherID
	// keep track of other publishers ids that we are subscribed to
	subscribedTo      map[livekit.ParticipantID]struct{}
	unpublishedTracks []*livekit.TrackInfo

	rttUpdatedAt time.Time
	lastRTT      uint32

	lock       sync.RWMutex
	once       sync.Once
	updateLock sync.Mutex
	version    atomic.Uint32

	// callbacks & handlers
	onTrackPublished    func(types.LocalParticipant, types.MediaTrack)
	onTrackUpdated      func(types.LocalParticipant, types.MediaTrack)
	onStateChange       func(p types.LocalParticipant, oldState livekit.ParticipantInfo_State)
	onParticipantUpdate func(types.LocalParticipant)
	onDataPacket        func(types.LocalParticipant, *livekit.DataPacket)
	onSubscribedTo      func(types.LocalParticipant, livekit.ParticipantID)

	migrateState        atomic.Value // types.MigrateState
	pendingOffer        *webrtc.SessionDescription
	pendingDataChannels []*livekit.DataChannelInfo
	onClose             func(types.LocalParticipant, map[livekit.TrackID]livekit.ParticipantID)
	onClaimsChanged     func(participant types.LocalParticipant)

	activeCounter  atomic.Int32
	firstConnected atomic.Bool
	iceConfig      types.IceConfig

	cachedDownTracks map[livekit.TrackID]*downTrackState

	subscriptionInProgress    map[livekit.TrackID]bool
	subscriptionRequestsQueue map[livekit.TrackID][]SubscribeRequest
	trackPublisherVersion     map[livekit.TrackID]uint32
}

func NewParticipant(params ParticipantParams) (*ParticipantImpl, error) {
	if params.Identity == "" {
		return nil, ErrEmptyIdentity
	}
	if params.SID == "" {
		return nil, ErrEmptyParticipantID
	}
	if params.Grants == nil || params.Grants.Video == nil {
		return nil, ErrMissingGrants
	}
	p := &ParticipantImpl{
		params:                    params,
		rtcpCh:                    make(chan []rtcp.Packet, 100),
		pendingTracks:             make(map[string]*pendingTrackInfo),
		subscribedTracks:          make(map[livekit.TrackID]types.SubscribedTrack),
		subscribedTracksSettings:  make(map[livekit.TrackID]*livekit.UpdateTrackSettings),
		disallowedSubscriptions:   make(map[livekit.TrackID]livekit.ParticipantID),
		subscribedTo:              make(map[livekit.ParticipantID]struct{}),
		connectedAt:               time.Now(),
		rttUpdatedAt:              time.Now(),
		cachedDownTracks:          make(map[livekit.TrackID]*downTrackState),
		subscriptionInProgress:    make(map[livekit.TrackID]bool),
		subscriptionRequestsQueue: make(map[livekit.TrackID][]SubscribeRequest),
		trackPublisherVersion:     make(map[livekit.TrackID]uint32),
	}
	p.version.Store(params.InitialVersion)
	p.migrateState.Store(types.MigrateStateInit)
	p.state.Store(livekit.ParticipantInfo_JOINING)
	p.grants = params.Grants
	p.SetResponseSink(params.Sink)

	var err error
	// keep last participants and when updates were sent
	if p.updateCache, err = lru.New(32); err != nil {
		return nil, err
	}

	enabledCodecs := make([]*livekit.Codec, 0, len(p.params.EnabledCodecs))
	for _, c := range p.params.EnabledCodecs {
		var disabled bool
		for _, disableCodec := range p.params.ClientConf.GetDisabledCodecs().GetCodecs() {
			// disable codec's fmtp is empty means disable this codec entirely
			if strings.EqualFold(c.Mime, disableCodec.Mime) && (disableCodec.FmtpLine == "" || disableCodec.FmtpLine == c.FmtpLine) {
				disabled = true
				break
			}
		}
		if !disabled {
			enabledCodecs = append(enabledCodecs, c)
		}
	}

	p.publisher, err = NewPCTransport(TransportParams{
		ParticipantID:           p.params.SID,
		ParticipantIdentity:     p.params.Identity,
		ProtocolVersion:         p.ProtocolVersion(),
		Target:                  livekit.SignalTarget_PUBLISHER,
		Config:                  params.Config,
		CongestionControlConfig: params.CongestionControlConfig,
		Telemetry:               p.params.Telemetry,
		EnabledCodecs:           enabledCodecs,
		Logger:                  LoggerWithPCTarget(params.Logger, livekit.SignalTarget_PUBLISHER),
		SimTracks:               params.SimTracks,
	})
	if err != nil {
		return nil, err
	}
	p.subscriber, err = NewPCTransport(TransportParams{
		ParticipantID:           p.params.SID,
		ParticipantIdentity:     p.params.Identity,
		ProtocolVersion:         p.ProtocolVersion(),
		Target:                  livekit.SignalTarget_SUBSCRIBER,
		Config:                  params.Config,
		CongestionControlConfig: params.CongestionControlConfig,
		Telemetry:               p.params.Telemetry,
		EnabledCodecs:           enabledCodecs,
		Logger:                  LoggerWithPCTarget(params.Logger, livekit.SignalTarget_SUBSCRIBER),
	})
	if err != nil {
		return nil, err
	}

	p.subscriber.OnNegotiationFailed(p.handleNegotiationFailed)

	p.publisher.pc.OnICECandidate(func(c *webrtc.ICECandidate) {
		if c == nil || p.State() == livekit.ParticipantInfo_DISCONNECTED {
			return
		}
		p.sendIceCandidate(c, livekit.SignalTarget_PUBLISHER)
	})
	p.subscriber.pc.OnICECandidate(func(c *webrtc.ICECandidate) {
		if c == nil || p.State() == livekit.ParticipantInfo_DISCONNECTED || p.MigrateState() == types.MigrateStateInit {
			return
		}
		p.sendIceCandidate(c, livekit.SignalTarget_SUBSCRIBER)
	})

	primaryPC := p.publisher.pc
	secondaryPC := p.subscriber.pc
	// primary connection does not change, canSubscribe can change if permission was updated
	// after the participant has joined
	p.subscriberAsPrimary = p.ProtocolVersion().SubscriberAsPrimary() && p.CanSubscribe()
	if p.SubscriberAsPrimary() {
		primaryPC = p.subscriber.pc
		secondaryPC = p.publisher.pc
		if !params.Migration {
			if err := p.createDataChannelForSubscriberAsPrimary(nil); err != nil {
				return nil, err
			}
		}
	} else {
		p.activeCounter.Add(2)
	}
	primaryPC.OnConnectionStateChange(p.handlePrimaryStateChange)
	secondaryPC.OnConnectionStateChange(p.handleSecondaryStateChange)
	p.publisher.pc.OnTrack(p.onMediaTrack)
	p.publisher.pc.OnDataChannel(p.onDataChannel)

	p.subscriber.OnOffer(p.onOffer)
	p.subscriber.OnStreamStateChange(p.onStreamStateChange)

	p.setupUpTrackManager()

	return p, nil
}

func (p *ParticipantImpl) createDataChannelForSubscriberAsPrimary(pendingDataChannels []*livekit.DataChannelInfo) error {
	primaryPC := p.subscriber.pc
	ordered := true
	var (
		reliableID, lossyID       uint16
		reliableIDPtr, lossyIDPtr *uint16
	)
	// for old version migration clients, they don't send subscriber data channel info
	// so we need to create data channels with default ID and don't negotiate as client already has
	// data channels with default ID.
	// for new version migration clients, we create data channels with new ID and negotiate with client

	for _, dc := range pendingDataChannels {
		if dc.Target == livekit.SignalTarget_SUBSCRIBER {
			if dc.Label == ReliableDataChannel {
				// pion use step 2 for auto generated ID, so we need to add 4 to avoid conflict
				reliableID = uint16(dc.Id) + 4
				reliableIDPtr = &reliableID
			} else if dc.Label == LossyDataChannel {
				lossyID = uint16(dc.Id) + 4
				lossyIDPtr = &lossyID
			}
		}
	}

	p.lock.Lock()
	var err error
	negotiated := p.params.Migration && reliableIDPtr == nil
	p.reliableDCSub, err = primaryPC.CreateDataChannel(ReliableDataChannel, &webrtc.DataChannelInit{
		Ordered:    &ordered,
		ID:         reliableIDPtr,
		Negotiated: &negotiated,
	})
	if err != nil {
		p.lock.Unlock()
		return err
	}
	p.reliableDCSub.OnOpen(p.incActiveCounter)

	retransmits := uint16(0)
	negotiated = p.params.Migration && lossyIDPtr == nil
	p.lossyDCSub, err = primaryPC.CreateDataChannel(LossyDataChannel, &webrtc.DataChannelInit{
		Ordered:        &ordered,
		MaxRetransmits: &retransmits,
		ID:             lossyIDPtr,
		Negotiated:     &negotiated,
	})
	if err != nil {
		p.lock.Unlock()
		return err
	}
	p.lossyDCSub.OnOpen(p.incActiveCounter)
	p.lock.Unlock()

	return nil
}

func (p *ParticipantImpl) GetLogger() logger.Logger {
	return p.params.Logger
}

func (p *ParticipantImpl) GetAdaptiveStream() bool {
	return p.params.AdaptiveStream
}

func (p *ParticipantImpl) ID() livekit.ParticipantID {
	return p.params.SID
}

func (p *ParticipantImpl) Identity() livekit.ParticipantIdentity {
	return p.params.Identity
}

func (p *ParticipantImpl) State() livekit.ParticipantInfo_State {
	return p.state.Load().(livekit.ParticipantInfo_State)
}

func (p *ParticipantImpl) ProtocolVersion() types.ProtocolVersion {
	return p.params.ProtocolVersion
}

func (p *ParticipantImpl) IsReady() bool {
	state := p.State()
	return state == livekit.ParticipantInfo_JOINED || state == livekit.ParticipantInfo_ACTIVE
}

func (p *ParticipantImpl) ConnectedAt() time.Time {
	return p.connectedAt
}

// SetMetadata attaches metadata to the participant
func (p *ParticipantImpl) SetMetadata(metadata string) {
	p.lock.Lock()
	changed := p.grants.Metadata != metadata
	p.grants.Metadata = metadata
	onParticipantUpdate := p.onParticipantUpdate
	onClaimsChanged := p.onClaimsChanged
	p.lock.Unlock()

	if !changed {
		return
	}

	if onParticipantUpdate != nil {
		onParticipantUpdate(p)
	}
	if onClaimsChanged != nil {
		onClaimsChanged(p)
	}
}

func (p *ParticipantImpl) ClaimGrants() *auth.ClaimGrants {
	p.lock.RLock()
	defer p.lock.RUnlock()

	return p.grants.Clone()
}

func (p *ParticipantImpl) SetPermission(permission *livekit.ParticipantPermission) bool {
	if permission == nil {
		return false
	}
	p.lock.Lock()
	video := p.grants.Video
	hasChanged := video.GetCanSubscribe() != permission.CanSubscribe ||
		video.GetCanPublish() != permission.CanPublish ||
		video.GetCanPublishData() != permission.CanPublishData ||
		video.Hidden != permission.Hidden ||
		video.Recorder != permission.Recorder

	if !hasChanged {
		p.lock.Unlock()
		return false
	}

	video.SetCanSubscribe(permission.CanSubscribe)
	video.SetCanPublish(permission.CanPublish)
	video.SetCanPublishData(permission.CanPublishData)
	video.Hidden = permission.Hidden
	video.Recorder = permission.Recorder

	canPublish := video.GetCanPublish()
	onParticipantUpdate := p.onParticipantUpdate
	onClaimsChanged := p.onClaimsChanged
	p.lock.Unlock()

	// publish permission has been revoked then remove all published tracks
	if !canPublish {
		for _, track := range p.GetPublishedTracks() {
			p.RemovePublishedTrack(track, false)
			if p.ProtocolVersion().SupportsUnpublish() {
				p.sendTrackUnpublished(track.ID())
			} else {
				// for older clients that don't support unpublish, mute to avoid them sending data
				p.sendTrackMuted(track.ID(), true)
			}
		}
	}
	// update isPublisher attribute
	p.isPublisher.Store(canPublish && p.publisher.IsEstablished())

	if onParticipantUpdate != nil {
		onParticipantUpdate(p)
	}
	if onClaimsChanged != nil {
		onClaimsChanged(p)
	}
	return true
}

func (p *ParticipantImpl) ToProto() *livekit.ParticipantInfo {
	p.lock.RLock()
	info := &livekit.ParticipantInfo{
		Sid:         string(p.params.SID),
		Identity:    string(p.params.Identity),
		Name:        string(p.params.Name),
		State:       p.State(),
		JoinedAt:    p.ConnectedAt().Unix(),
		Version:     p.version.Inc(),
		Permission:  p.grants.Video.ToPermission(),
		Metadata:    p.grants.Metadata,
		Region:      p.params.Region,
		IsPublisher: p.IsPublisher(),
	}
	p.lock.RUnlock()
	info.Tracks = p.UpTrackManager.ToProto()

	return info
}

func (p *ParticipantImpl) SubscriberMediaEngine() *webrtc.MediaEngine {
	return p.subscriber.me
}

// callbacks for clients

func (p *ParticipantImpl) OnTrackPublished(callback func(types.LocalParticipant, types.MediaTrack)) {
	p.lock.Lock()
	p.onTrackPublished = callback
	p.lock.Unlock()
}

func (p *ParticipantImpl) OnStateChange(callback func(p types.LocalParticipant, oldState livekit.ParticipantInfo_State)) {
	p.lock.Lock()
	p.onStateChange = callback
	p.lock.Unlock()
}

func (p *ParticipantImpl) OnTrackUpdated(callback func(types.LocalParticipant, types.MediaTrack)) {
	p.lock.Lock()
	p.onTrackUpdated = callback
	p.lock.Unlock()
}

func (p *ParticipantImpl) OnParticipantUpdate(callback func(types.LocalParticipant)) {
	p.lock.Lock()
	p.onParticipantUpdate = callback
	p.lock.Unlock()
}

func (p *ParticipantImpl) OnDataPacket(callback func(types.LocalParticipant, *livekit.DataPacket)) {
	p.lock.Lock()
	p.onDataPacket = callback
	p.lock.Unlock()
}

func (p *ParticipantImpl) OnSubscribedTo(callback func(types.LocalParticipant, livekit.ParticipantID)) {
	p.lock.Lock()
	p.onSubscribedTo = callback
	p.lock.Unlock()
}

func (p *ParticipantImpl) OnClose(callback func(types.LocalParticipant, map[livekit.TrackID]livekit.ParticipantID)) {
	p.lock.Lock()
	p.onClose = callback
	p.lock.Unlock()
}

func (p *ParticipantImpl) OnClaimsChanged(callback func(types.LocalParticipant)) {
	p.onClaimsChanged = callback
}

// HandleOffer an offer from remote participant, used when clients make the initial connection
func (p *ParticipantImpl) HandleOffer(sdp webrtc.SessionDescription) (answer webrtc.SessionDescription, err error) {
	p.lock.Lock()
	if p.MigrateState() == types.MigrateStateInit {
		p.pendingOffer = &sdp
		p.lock.Unlock()
		return
	}
	onParticipantUpdate := p.onParticipantUpdate
	p.lock.Unlock()
	p.params.Logger.Debugw("answering pub offer",
		"state", p.State().String(),
		// "sdp", sdp.SDP,
	)

	if err = p.publisher.SetRemoteDescription(sdp); err != nil {
		prometheus.ServiceOperationCounter.WithLabelValues("answer", "error", "remote_description").Add(1)
		return
	}

	p.configureReceiverDTX()

	answer, err = p.publisher.pc.CreateAnswer(nil)
	if err != nil {
		prometheus.ServiceOperationCounter.WithLabelValues("answer", "error", "create").Add(1)
		err = errors.Wrap(err, "could not create answer")
		return
	}

	if err = p.publisher.pc.SetLocalDescription(answer); err != nil {
		prometheus.ServiceOperationCounter.WithLabelValues("answer", "error", "local_description").Add(1)
		err = errors.Wrap(err, "could not set local description")
		return
	}

	p.params.Logger.Debugw("sending answer to client")

	err = p.writeMessage(&livekit.SignalResponse{
		Message: &livekit.SignalResponse_Answer{
			Answer: ToProtoSessionDescription(answer),
		},
	})
	if err != nil {
		prometheus.ServiceOperationCounter.WithLabelValues("answer", "error", "write_message").Add(1)
		return
	}

	if p.isPublisher.Load() != p.CanPublish() {
		p.isPublisher.Store(p.CanPublish())
		// trigger update as well if participant is already fully connected
		if p.State() == livekit.ParticipantInfo_ACTIVE && onParticipantUpdate != nil {
			onParticipantUpdate(p)
		}
	}

	prometheus.ServiceOperationCounter.WithLabelValues("answer", "success", "").Add(1)

	if p.MigrateState() == types.MigrateStateSync {
		go p.handleMigrateMutedTrack()
	}

	return
}

func (p *ParticipantImpl) handleMigrateMutedTrack() {
	// muted track won't send rtp packet, so we add mediatrack manually
	var addedTrack []*MediaTrack
	p.pendingTracksLock.Lock()
	for cid, t := range p.pendingTracks {
		if t.migrated && t.Muted && t.Type == livekit.TrackType_VIDEO {
			addedTrack = append(addedTrack, p.addMigrateMutedTrack(cid, t.TrackInfo))
		}
	}
	p.pendingTracksLock.Unlock()

	for _, t := range addedTrack {
		if t != nil {
			p.handleTrackPublished(t)
		}
	}
}

// AddTrack is called when client intends to publish track.
// records track details and lets client know it's ok to proceed
func (p *ParticipantImpl) AddTrack(req *livekit.AddTrackRequest) {
	p.lock.Lock()
	defer p.lock.Unlock()

	if !p.grants.Video.GetCanPublish() {
		p.params.Logger.Warnw("no permission to publish track", nil)
		return
	}

	ti := p.addPendingTrackLocked(req)
	if ti == nil {
		return
	}

	_ = p.writeMessage(&livekit.SignalResponse{
		Message: &livekit.SignalResponse_TrackPublished{
			TrackPublished: &livekit.TrackPublishedResponse{
				Cid:   req.Cid,
				Track: ti,
			},
		},
	})
}

func (p *ParticipantImpl) SetMigrateInfo(previousAnswer *webrtc.SessionDescription, mediaTracks []*livekit.TrackPublishedResponse, dataChannels []*livekit.DataChannelInfo) {
	p.pendingTracksLock.Lock()
	for _, t := range mediaTracks {
		pendingInfo := &pendingTrackInfo{TrackInfo: t.GetTrack(), migrated: true}
		p.pendingTracks[t.GetCid()] = pendingInfo
	}
	p.pendingDataChannels = dataChannels
	p.pendingTracksLock.Unlock()

	if p.SubscriberAsPrimary() {
		if err := p.createDataChannelForSubscriberAsPrimary(dataChannels); err != nil {
			p.params.Logger.Errorw("create data channel failed", err)
		}
	}

	p.subscriber.SetPreviousAnswer(previousAnswer)
}

// HandleAnswer handles a client answer response, with subscriber PC, server initiates the
// offer and client answers
func (p *ParticipantImpl) HandleAnswer(sdp webrtc.SessionDescription) error {
	if sdp.Type != webrtc.SDPTypeAnswer {
		return ErrUnexpectedOffer
	}
	p.params.Logger.Debugw("setting subPC answer", "answer", sdp)

	if err := p.subscriber.SetRemoteDescription(sdp); err != nil {
		return errors.Wrap(err, "could not set remote description")
	}

	return nil
}

// AddICECandidate adds candidates for remote peer
func (p *ParticipantImpl) AddICECandidate(candidate webrtc.ICECandidateInit, target livekit.SignalTarget) error {
	var filterOut bool
	p.lock.RLock()
	if target == livekit.SignalTarget_SUBSCRIBER {
		if p.iceConfig.PreferSubTcp && !strings.Contains(candidate.Candidate, "tcp") {
			filterOut = true
		}
	} else if target == livekit.SignalTarget_PUBLISHER {
		if p.iceConfig.PreferPubTcp && !strings.Contains(candidate.Candidate, "tcp") {
			filterOut = true
		}
	}
	p.lock.RUnlock()
	if filterOut {
		return nil
	}

	var err error
	if target == livekit.SignalTarget_PUBLISHER {
		err = p.publisher.AddICECandidate(candidate)
	} else {
		err = p.subscriber.AddICECandidate(candidate)
	}
	return err
}

func (p *ParticipantImpl) Start() {
	p.once.Do(func() {
		p.UpTrackManager.Start()
		go p.rtcpSendWorker()
		go p.downTracksRTCPWorker()
	})
}

func (p *ParticipantImpl) Close(sendLeave bool, reason types.ParticipantCloseReason) error {
	if p.isClosed.Swap(true) {
		// already closed
		return nil
	}

	p.params.Logger.Infow("closing participant", "sendLeave", sendLeave, "reason", reason)
	// send leave message
	if sendLeave {
		_ = p.writeMessage(&livekit.SignalResponse{
			Message: &livekit.SignalResponse_Leave{
				Leave: &livekit.LeaveRequest{
					Reason: reason.ToDisconnectReason(),
				},
			},
		})
	}

	p.UpTrackManager.Close(!sendLeave)

	p.pendingTracksLock.Lock()
	p.pendingTracks = make(map[string]*pendingTrackInfo)
	p.pendingTracksLock.Unlock()

	p.lock.Lock()
	disallowedSubscriptions := make(map[livekit.TrackID]livekit.ParticipantID)
	for trackID, publisherID := range p.disallowedSubscriptions {
		disallowedSubscriptions[trackID] = publisherID
	}

	// remove all down tracks
	var downTracksToClose []*sfu.DownTrack
	for _, st := range p.subscribedTracks {
		downTracksToClose = append(downTracksToClose, st.DownTrack())
	}
	p.lock.Unlock()

	p.updateState(livekit.ParticipantInfo_DISCONNECTED)

	// ensure this is synchronized
	p.closeSignalConnection()
	p.lock.RLock()
	onClose := p.onClose
	p.lock.RUnlock()
	if onClose != nil {
		onClose(p, disallowedSubscriptions)
	}

	// Close peer connections without blocking participant close. If peer connections are gathering candidates
	// Close will block.
	go func() {
		for _, dt := range downTracksToClose {
			dt.Close()
		}

		p.publisher.Close()
		p.subscriber.Close()
	}()
	return nil
}

// Negotiate subscriber SDP with client, if force is true, will cencel pending
// negotiate task and negotiate immediately
func (p *ParticipantImpl) Negotiate(force bool) {
	if p.MigrateState() != types.MigrateStateInit {
		p.subscriber.Negotiate(force)
	}
}

func (p *ParticipantImpl) SetMigrateState(s types.MigrateState) {
	p.lock.Lock()
	preState := p.MigrateState()
	if preState == types.MigrateStateComplete || preState == s {
		p.lock.Unlock()
		return
	}

	p.params.Logger.Debugw("SetMigrateState", "state", s)
	var pendingOffer *webrtc.SessionDescription
	p.migrateState.Store(s)
	if s == types.MigrateStateSync {
		pendingOffer = p.pendingOffer
		p.pendingOffer = nil
	}
	p.lock.Unlock()

	if s == types.MigrateStateComplete {
		p.pendingTracksLock.Lock()
		pendingDataChannels := p.pendingDataChannels
		p.pendingDataChannels = nil
		p.pendingTracksLock.Unlock()

		p.handlePendingPublisherDataChannels(pendingDataChannels)
	}

	if pendingOffer != nil {
		_, err := p.HandleOffer(*pendingOffer)
		if err != nil {
			p.GetLogger().Errorw("could not handle offer", err)
		}
	}
}

func (p *ParticipantImpl) MigrateState() types.MigrateState {
	return p.migrateState.Load().(types.MigrateState)
}

// ICERestart restarts subscriber ICE connections
func (p *ParticipantImpl) ICERestart(iceConfig *types.IceConfig) error {
	if iceConfig != nil {
		p.lock.Lock()
		p.iceConfig = *iceConfig
		p.lock.Unlock()
	}

	if p.subscriber.pc.RemoteDescription() == nil {
		// not connected, skip
		return nil
	}

	p.UpTrackManager.Restart()

	return p.subscriber.CreateAndSendOffer(&webrtc.OfferOptions{
		ICERestart: true,
	})
}

//
// signal connection methods
//

func (p *ParticipantImpl) GetAudioLevel() (level float64, active bool) {
	level = 0
	for _, pt := range p.GetPublishedTracks() {
		mediaTrack := pt.(types.LocalMediaTrack)
		if mediaTrack.Source() == livekit.TrackSource_MICROPHONE {
			tl, ta := mediaTrack.GetAudioLevel()
			if ta {
				active = true
				if tl > level {
					level = tl
				}
			}
		}
	}
	return
}

func (p *ParticipantImpl) GetConnectionQuality() *livekit.ConnectionQualityInfo {
	publisherScores := p.getPublisherConnectionQuality()

	numTracks := len(publisherScores)
	totalScore := float32(0.0)
	for _, score := range publisherScores {
		totalScore += score
	}

	p.lock.RLock()
	subscriberScores := make(map[livekit.TrackID]float32, len(p.subscribedTracks))
	for _, subTrack := range p.subscribedTracks {
		if subTrack.IsMuted() || subTrack.MediaTrack().IsMuted() {
			continue
		}
		score := subTrack.DownTrack().GetConnectionScore()
		subscriberScores[subTrack.ID()] = score
		totalScore += score
		numTracks++
	}
	p.lock.RUnlock()

	avgScore := float32(5.0)
	if numTracks > 0 {
		avgScore = totalScore / float32(numTracks)
	}

	rating := connectionquality.Score2Rating(avgScore)
	if rating != livekit.ConnectionQuality_EXCELLENT {
		p.params.Logger.Infow("connection quality not optimal",
			"totalScore", totalScore,
			"numTracks", numTracks,
			"rating", rating,
			"publisherScores", publisherScores,
			"subscriberScores", subscriberScores,
		)
	}

	return &livekit.ConnectionQualityInfo{
		ParticipantSid: string(p.ID()),
		Quality:        rating,
		Score:          avgScore,
	}
}

func (p *ParticipantImpl) GetSubscribedParticipants() []livekit.ParticipantID {
	p.lock.RLock()
	defer p.lock.RUnlock()

	var participantIDs []livekit.ParticipantID
	for pID := range p.subscribedTo {
		participantIDs = append(participantIDs, pID)
	}
	return participantIDs
}

func (p *ParticipantImpl) IsSubscribedTo(participantID livekit.ParticipantID) bool {
	p.lock.RLock()
	defer p.lock.RUnlock()

	_, ok := p.subscribedTo[participantID]
	return ok
}

func (p *ParticipantImpl) IsPublisher() bool {
	return p.isPublisher.Load()
}

func (p *ParticipantImpl) CanPublish() bool {
	p.lock.RLock()
	defer p.lock.RUnlock()

	return p.grants.Video.GetCanPublish()
}

func (p *ParticipantImpl) CanSubscribe() bool {
	p.lock.RLock()
	defer p.lock.RUnlock()

	return p.grants.Video.GetCanSubscribe()
}

func (p *ParticipantImpl) CanPublishData() bool {
	p.lock.RLock()
	defer p.lock.RUnlock()

	return p.grants.Video.GetCanPublishData()
}

func (p *ParticipantImpl) Hidden() bool {
	p.lock.RLock()
	defer p.lock.RUnlock()

	return p.grants.Video.Hidden
}

func (p *ParticipantImpl) IsRecorder() bool {
	p.lock.RLock()
	defer p.lock.RUnlock()

	return p.grants.Video.Recorder
}

func (p *ParticipantImpl) SubscriberAsPrimary() bool {
	return p.subscriberAsPrimary
}

func (p *ParticipantImpl) SubscriberPC() *webrtc.PeerConnection {
	return p.subscriber.pc
}

func (p *ParticipantImpl) UpdateSubscribedTrackSettings(trackID livekit.TrackID, settings *livekit.UpdateTrackSettings) error {
	p.lock.Lock()
	p.subscribedTracksSettings[trackID] = settings

	subTrack := p.subscribedTracks[trackID]
	if subTrack == nil {
		// will get set when subscribed track is added
		p.lock.Unlock()
<<<<<<< HEAD
		p.params.Logger.Infow("could not find subscribed track", nil, "trackID", trackID)
=======
		p.params.Logger.Infow("could not find subscribed track", "trackID", trackID)
>>>>>>> a0578db3
		return nil
	}
	p.lock.Unlock()

	subTrack.UpdateSubscriberSettings(settings)
	return nil
}

// AddSubscribedTrack adds a track to the participant's subscribed list
func (p *ParticipantImpl) AddSubscribedTrack(subTrack types.SubscribedTrack) {
	p.params.Logger.Debugw("added subscribedTrack",
		"publisherID", subTrack.PublisherID(),
		"publisherIdentity", subTrack.PublisherIdentity(),
		"trackID", subTrack.ID())
	p.lock.Lock()
	if v, ok := p.trackPublisherVersion[subTrack.ID()]; ok && v > subTrack.PublisherVersion() {
		p.lock.Unlock()
		p.params.Logger.Infow("ignoring add subscribedTrack from older version", "current", v, "requesting", subTrack.PublisherVersion())
		return
	}
	p.trackPublisherVersion[subTrack.ID()] = subTrack.PublisherVersion()

	onSubscribedTo := p.onSubscribedTo

	p.subscribedTracks[subTrack.ID()] = subTrack

	settings := p.subscribedTracksSettings[subTrack.ID()]
	p.lock.Unlock()

	subTrack.OnBind(func() {
		if p.firstConnected.Load() {
			subTrack.DownTrack().SetConnected()
		}
		p.subscriber.AddTrack(subTrack)
	})

	if settings != nil {
		subTrack.UpdateSubscriberSettings(settings)
	}

	publisherID := subTrack.PublisherID()
	p.lock.Lock()
	_, isAlreadySubscribed := p.subscribedTo[publisherID]
	p.subscribedTo[publisherID] = struct{}{}
	p.lock.Unlock()
	if !isAlreadySubscribed && onSubscribedTo != nil {
		onSubscribedTo(p, publisherID)
	}
}

// RemoveSubscribedTrack removes a track to the participant's subscribed list
func (p *ParticipantImpl) RemoveSubscribedTrack(subTrack types.SubscribedTrack) {
	p.params.Logger.Debugw("removed subscribedTrack",
		"publisherID", subTrack.PublisherID(),
		"publisherIdentity", subTrack.PublisherIdentity(),
		"trackID", subTrack.ID(), "kind", subTrack.DownTrack().Kind())

	p.lock.Lock()
	if v, ok := p.trackPublisherVersion[subTrack.ID()]; ok && v > subTrack.PublisherVersion() {
		p.lock.Unlock()
		p.params.Logger.Infow("ignoring remove subscribedTrack from older version", "current", v, "requesting", subTrack.PublisherVersion())
		return
	}
	p.trackPublisherVersion[subTrack.ID()] = subTrack.PublisherVersion()

	delete(p.subscribedTracks, subTrack.ID())

	// remove from subscribed map
	numRemaining := 0
	for _, st := range p.subscribedTracks {
		if st.PublisherID() == subTrack.PublisherID() {
			numRemaining++
		}
	}

	//
	// NOTE
	// subscribedTrackSettings should not be deleted on removal as it is needed if corresponding publisher migrated
	// LK-TODO: find a way to clean these up
	//

	if numRemaining == 0 {
		delete(p.subscribedTo, subTrack.PublisherID())
	}
	p.lock.Unlock()

	p.subscriber.RemoveTrack(subTrack)

	if numRemaining == 0 {
		//
		// When a participant leaves OR
		// this participant unsubscribes from all tracks of another participant,
		// have to send speaker update indicating that the participant speaker is no long active
		// so that clients can clean up their speaker state for the leaving/unsubscribed participant
		//
		if p.ProtocolVersion().SupportsSpeakerChanged() {
			_ = p.writeMessage(&livekit.SignalResponse{
				Message: &livekit.SignalResponse_SpeakersChanged{
					SpeakersChanged: &livekit.SpeakersChanged{
						Speakers: []*livekit.SpeakerInfo{
							{
								Sid:    string(subTrack.PublisherID()),
								Level:  0,
								Active: false,
							},
						},
					},
				},
			})
		}
	}
}

func (p *ParticipantImpl) SubscriptionPermissionUpdate(publisherID livekit.ParticipantID, trackID livekit.TrackID, allowed bool) {
	p.lock.Lock()
	if allowed {
		delete(p.disallowedSubscriptions, trackID)
	} else {
		p.disallowedSubscriptions[trackID] = publisherID
	}
	p.lock.Unlock()

	p.params.Logger.Debugw("sending subscription permission update", "publisherID", publisherID, "trackID", trackID, "allowed", allowed)
	err := p.writeMessage(&livekit.SignalResponse{
		Message: &livekit.SignalResponse_SubscriptionPermissionUpdate{
			SubscriptionPermissionUpdate: &livekit.SubscriptionPermissionUpdate{
				ParticipantSid: string(publisherID),
				TrackSid:       string(trackID),
				Allowed:        allowed,
			},
		},
	})
	if err != nil {
		p.params.Logger.Errorw("could not send subscription permission update", err)
	}
}

func (p *ParticipantImpl) UpdateRTT(rtt uint32) {
	now := time.Now()
	p.lock.Lock()
	if now.Sub(p.rttUpdatedAt) < rttUpdateInterval || p.lastRTT == rtt {
		p.lock.Unlock()
		return
	}
	p.rttUpdatedAt = now
	p.lastRTT = rtt
	p.lock.Unlock()

	for _, pt := range p.GetPublishedTracks() {
		pt.(types.LocalMediaTrack).SetRTT(rtt)
	}
}

func (p *ParticipantImpl) setupUpTrackManager() {
	p.UpTrackManager = NewUpTrackManager(UpTrackManagerParams{
		SID:    p.params.SID,
		Logger: p.params.Logger,
	})

	p.UpTrackManager.OnPublishedTrackUpdated(func(track types.MediaTrack, onlyIfReady bool) {
		if onlyIfReady && !p.IsReady() {
			return
		}

		p.lock.RLock()
		onTrackUpdated := p.onTrackUpdated
		p.lock.RUnlock()
		if onTrackUpdated != nil {
			onTrackUpdated(p, track)
		}
	})

	p.UpTrackManager.OnUpTrackManagerClose(p.onUpTrackManagerClose)
}

func (p *ParticipantImpl) updateState(state livekit.ParticipantInfo_State) {
	oldState := p.State()
	if state == oldState {
		return
	}
	p.state.Store(state)
	p.params.Logger.Debugw("updating participant state", "state", state.String())
	p.lock.RLock()
	onStateChange := p.onStateChange
	p.lock.RUnlock()
	if onStateChange != nil {
		go func() {
			defer Recover()
			onStateChange(p, oldState)
		}()
	}
}

// when the server has an offer for participant
func (p *ParticipantImpl) onOffer(offer webrtc.SessionDescription) {
	if p.State() == livekit.ParticipantInfo_DISCONNECTED {
		// skip when disconnected
		return
	}

	p.params.Logger.Debugw("sending server offer to participant", "offer", offer)

	err := p.writeMessage(&livekit.SignalResponse{
		Message: &livekit.SignalResponse_Offer{
			Offer: ToProtoSessionDescription(offer),
		},
	})
	if err != nil {
		prometheus.ServiceOperationCounter.WithLabelValues("offer", "error", "write_message").Add(1)
	} else {
		prometheus.ServiceOperationCounter.WithLabelValues("offer", "success", "").Add(1)
	}
}

// when a new remoteTrack is created, creates a Track and adds it to room
func (p *ParticipantImpl) onMediaTrack(track *webrtc.TrackRemote, rtpReceiver *webrtc.RTPReceiver) {
	if p.State() == livekit.ParticipantInfo_DISCONNECTED {
		return
	}

	if !p.CanPublish() {
		p.params.Logger.Warnw("no permission to publish mediaTrack", nil)
		return
	}

	publishedTrack, isNewTrack := p.mediaTrackReceived(track, rtpReceiver)

	if publishedTrack != nil {
		p.params.Logger.Infow("mediaTrack published",
			"kind", track.Kind().String(),
			"trackID", publishedTrack.ID(),
			"rid", track.RID(),
			"SSRC", track.SSRC())
	} else {
		p.params.Logger.Warnw("webrtc Track published but can't find MediaTrack", nil,
			"kind", track.Kind().String(),
			"webrtcTrackID", track.ID(),
			"rid", track.RID(),
			"SSRC", track.SSRC())
	}

	if !isNewTrack && publishedTrack != nil && !publishedTrack.HasPendingCodec() && p.IsReady() {
		p.lock.RLock()
		onTrackUpdated := p.onTrackUpdated
		p.lock.RUnlock()
		if onTrackUpdated != nil {
			onTrackUpdated(p, publishedTrack)
		}
	}
}

func (p *ParticipantImpl) onDataChannel(dc *webrtc.DataChannel) {
	if p.State() == livekit.ParticipantInfo_DISCONNECTED {
		return
	}
	switch dc.Label() {
	case ReliableDataChannel:
		p.lock.Lock()
		p.reliableDC = dc
		p.lock.Unlock()
		dc.OnMessage(func(msg webrtc.DataChannelMessage) {
			if p.CanPublishData() {
				p.handleDataMessage(livekit.DataPacket_RELIABLE, msg.Data)
			}
		})
	case LossyDataChannel:
		p.lock.Lock()
		p.lossyDC = dc
		p.lock.Unlock()
		dc.OnMessage(func(msg webrtc.DataChannelMessage) {
			if p.CanPublishData() {
				p.handleDataMessage(livekit.DataPacket_LOSSY, msg.Data)
			}
		})
	default:
		p.params.Logger.Warnw("unsupported datachannel added", nil, "label", dc.Label())
	}
}

func (p *ParticipantImpl) handleDataMessage(kind livekit.DataPacket_Kind, data []byte) {
	dp := livekit.DataPacket{}
	if err := proto.Unmarshal(data, &dp); err != nil {
		p.params.Logger.Warnw("could not parse data packet", err)
		return
	}

	// trust the channel that it came in as the source of truth
	dp.Kind = kind

	// only forward on user payloads
	switch payload := dp.Value.(type) {
	case *livekit.DataPacket_User:
		p.lock.RLock()
		onDataPacket := p.onDataPacket
		p.lock.RUnlock()
		if onDataPacket != nil {
			payload.User.ParticipantSid = string(p.params.SID)
			onDataPacket(p, &dp)
		}
	default:
		p.params.Logger.Warnw("received unsupported data packet", nil, "payload", payload)
	}
}

func (p *ParticipantImpl) handlePrimaryStateChange(state webrtc.PeerConnectionState) {
	if state == webrtc.PeerConnectionStateConnected {
		if !p.firstConnected.Swap(true) {
			p.setDowntracksConnected()
		}
		prometheus.ServiceOperationCounter.WithLabelValues("ice_connection", "success", "").Add(1)
		if !p.hasPendingMigratedTrack() && p.MigrateState() == types.MigrateStateSync {
			p.SetMigrateState(types.MigrateStateComplete)
		}
		p.incActiveCounter()
	} else if state == webrtc.PeerConnectionStateFailed {
		// clients support resuming of connections when websocket becomes disconnected
		p.closeSignalConnection()

		// detect when participant has actually left.
		go func() {
			p.lock.Lock()
			if p.disconnectTimer != nil {
				p.disconnectTimer.Stop()
			}
			p.disconnectTimer = time.AfterFunc(disconnectCleanupDuration, func() {
				p.lock.Lock()
				p.disconnectTimer = nil
				p.lock.Unlock()

				if p.isClosed.Load() || p.State() == livekit.ParticipantInfo_DISCONNECTED {
					return
				}
				primaryPC := p.publisher.pc
				if p.SubscriberAsPrimary() {
					primaryPC = p.subscriber.pc
				}
				if primaryPC.ConnectionState() != webrtc.PeerConnectionStateConnected {
					p.params.Logger.Infow("closing disconnected participant")
					p.Close(true, types.ParticipantCloseReasonPeerConnectionDisconnected)
				}
			})
			p.lock.Unlock()
		}()

	}
}

// for the secondary peer connection, we still need to handle when they become disconnected
// instead of allowing them to silently fail.
func (p *ParticipantImpl) handleSecondaryStateChange(state webrtc.PeerConnectionState) {
	if state == webrtc.PeerConnectionStateFailed {
		// clients support resuming of connections when websocket becomes disconnected
		p.closeSignalConnection()
	}
}

// downTracksRTCPWorker sends SenderReports periodically when the participant is subscribed to
// other publishedTracks in the room.
func (p *ParticipantImpl) downTracksRTCPWorker() {
	defer Recover()
	for {
		time.Sleep(5 * time.Second)

		if p.State() == livekit.ParticipantInfo_DISCONNECTED {
			return
		}
		if p.subscriber.pc.ConnectionState() != webrtc.PeerConnectionStateConnected {
			continue
		}

		var srs []rtcp.Packet
		var sd []rtcp.SourceDescriptionChunk
		p.lock.RLock()
		for _, subTrack := range p.subscribedTracks {
			sr := subTrack.DownTrack().CreateSenderReport()
			chunks := subTrack.DownTrack().CreateSourceDescriptionChunks()
			if sr == nil || chunks == nil {
				continue
			}
			srs = append(srs, sr)
			sd = append(sd, chunks...)
		}
		p.lock.RUnlock()

		// now send in batches of sdBatchSize
		var batch []rtcp.SourceDescriptionChunk
		var pkts []rtcp.Packet
		batchSize := 0
		for len(sd) > 0 || len(srs) > 0 {
			numSRs := len(srs)
			if numSRs > 0 {
				if numSRs > sdBatchSize {
					numSRs = sdBatchSize
				}
				pkts = append(pkts, srs[:numSRs]...)
				srs = srs[numSRs:]
			}

			size := len(sd)
			spaceRemain := sdBatchSize - batchSize
			if spaceRemain > 0 && size > 0 {
				if size > spaceRemain {
					size = spaceRemain
				}
				batch = sd[:size]
				sd = sd[size:]
				pkts = append(pkts, &rtcp.SourceDescription{Chunks: batch})
				if err := p.subscriber.pc.WriteRTCP(pkts); err != nil {
					if err == io.EOF || err == io.ErrClosedPipe {
						return
					}
					logger.Errorw("could not send down track reports", err)
				}
			}

			pkts = pkts[:0]
			batchSize = 0
		}
	}
}

func (p *ParticipantImpl) configureReceiverDTX() {
	//
	// DTX (Discontinuous Transmission) allows audio bandwidth saving
	// by not sending packets during silence periods.
	//
	// Publisher side DTX can enabled by included `usedtx=1` in
	// the `fmtp` line corresponding to audio codec (Opus) in SDP.
	// By doing this in the SDP `answer`, it can be controlled from
	// server side and avoid doing it in all the client SDKs.
	//
	// Ideally, a publisher should be able to specify per audio
	// track if DTX should be enabled. But, translating the
	// DTX preference of publisher to the correct transceiver
	// is non-deterministic due to the lack of a synchronizing id
	// like the track id. The codec preference to set DTX needs
	// to be done
	//   - after calling `SetRemoteDescription` which sets up
	//     the transceivers, but there are no tracks in the
	//     transceiver yet
	//   - before calling `CreateAnswer`
	// Due to the absence of tracks when it is required to set DTX,
	// it is not possible to cross reference against a pending track
	// with the same track id.
	//
	// Due to the restriction above and given that in practice
	// most of the time there is going to be only one audio track
	// that is published, do the following
	//    - if there is no pending audio track, no-op
	//    - if there are no audio transceivers without tracks, no-op
	//    - else, apply the DTX setting from pending audio track
	//      to the audio transceiver without no tracks
	//
	// NOTE: The above logic will fail if there is an `offer` SDP with
	// multiple audio tracks. At that point, there might be a need to
	// rely on something like order of tracks. TODO
	//
	enableDTX := p.getDTX()
	transceivers := p.publisher.pc.GetTransceivers()
	for _, transceiver := range transceivers {
		if transceiver.Kind() != webrtc.RTPCodecTypeAudio {
			continue
		}

		receiver := transceiver.Receiver()
		if receiver == nil || receiver.Track() != nil {
			continue
		}

		var modifiedReceiverCodecs []webrtc.RTPCodecParameters

		receiverCodecs := receiver.GetParameters().Codecs
		for _, receiverCodec := range receiverCodecs {
			if receiverCodec.MimeType == webrtc.MimeTypeOpus {
				fmtpUseDTX := "usedtx=1"
				// remove occurrence in the middle
				sdpFmtpLine := strings.ReplaceAll(receiverCodec.SDPFmtpLine, fmtpUseDTX+";", "")
				// remove occurrence at the end
				sdpFmtpLine = strings.ReplaceAll(sdpFmtpLine, fmtpUseDTX, "")
				if enableDTX {
					sdpFmtpLine += ";" + fmtpUseDTX
				}
				receiverCodec.SDPFmtpLine = sdpFmtpLine
			}
			modifiedReceiverCodecs = append(modifiedReceiverCodecs, receiverCodec)
		}

		//
		// As `SetCodecPreferences` on a transceiver replaces all codecs,
		// cycle through sender codecs also and add them before calling
		// `SetCodecPreferences`
		//
		var senderCodecs []webrtc.RTPCodecParameters
		sender := transceiver.Sender()
		if sender != nil {
			senderCodecs = sender.GetParameters().Codecs
		}

		err := transceiver.SetCodecPreferences(append(modifiedReceiverCodecs, senderCodecs...))
		if err != nil {
			p.params.Logger.Warnw("failed to SetCodecPreferences", err)
		}
	}
}

func (p *ParticipantImpl) onStreamStateChange(update *sfu.StreamStateUpdate) error {
	if len(update.StreamStates) == 0 {
		return nil
	}

	streamStateUpdate := &livekit.StreamStateUpdate{}
	for _, streamStateInfo := range update.StreamStates {
		state := livekit.StreamState_ACTIVE
		if streamStateInfo.State == sfu.StreamStatePaused {
			state = livekit.StreamState_PAUSED
		}
		streamStateUpdate.StreamStates = append(streamStateUpdate.StreamStates, &livekit.StreamStateInfo{
			ParticipantSid: string(streamStateInfo.ParticipantID),
			TrackSid:       string(streamStateInfo.TrackID),
			State:          state,
		})
	}

	return p.writeMessage(&livekit.SignalResponse{
		Message: &livekit.SignalResponse_StreamStateUpdate{
			StreamStateUpdate: streamStateUpdate,
		},
	})
}

func (p *ParticipantImpl) onSubscribedMaxQualityChange(trackID livekit.TrackID, subscribedQualities []*livekit.SubscribedCodec, maxSubscribedQualites []types.SubscribedCodecQuality) error {
	if len(subscribedQualities) == 0 {
		return nil
	}

	// normalize the codec name
	for _, subscribedQuality := range subscribedQualities {
		subscribedQuality.Codec = strings.ToLower(strings.TrimLeft(subscribedQuality.Codec, "video/"))
	}

	subscribedQualityUpdate := &livekit.SubscribedQualityUpdate{
		TrackSid:            string(trackID),
		SubscribedQualities: subscribedQualities[0].Qualities, // for compatible with old client
		SubscribedCodecs:    subscribedQualities,
	}
	// get track's layer dimensions
	track := p.UpTrackManager.GetPublishedTrack(trackID)
	var layerInfo map[livekit.VideoQuality]*livekit.VideoLayer
	if track != nil {
		layers := track.ToProto().Layers
		layerInfo = make(map[livekit.VideoQuality]*livekit.VideoLayer, len(layers))
		for _, layer := range layers {
			layerInfo[layer.Quality] = layer
		}
	}

	for _, maxSubscribedQuality := range maxSubscribedQualites {
		ti := &livekit.TrackInfo{
			Sid:  string(trackID),
			Type: livekit.TrackType_VIDEO,
		}
		if info, ok := layerInfo[maxSubscribedQuality.Quality]; ok {
			ti.Width = info.Width
			ti.Height = info.Height
		}

		p.params.Telemetry.TrackMaxSubscribedVideoQuality(
			context.Background(),
			p.ID(),
			ti,
			maxSubscribedQuality.CodecMime,
			maxSubscribedQuality.Quality,
		)
	}

	p.params.Logger.Debugw(
		"sending max subscribed quality",
		"trackID", trackID,
		"qualities", subscribedQualities,
		"max", maxSubscribedQualites,
	)
	return p.writeMessage(&livekit.SignalResponse{
		Message: &livekit.SignalResponse_SubscribedQualityUpdate{
			SubscribedQualityUpdate: subscribedQualityUpdate,
		},
	})
}

func (p *ParticipantImpl) addPendingTrackLocked(req *livekit.AddTrackRequest) *livekit.TrackInfo {
	if p.getPublishedTrackBySignalCid(req.Cid) != nil || p.getPublishedTrackBySdpCid(req.Cid) != nil {
		return nil
	}

	p.pendingTracksLock.Lock()
	defer p.pendingTracksLock.Unlock()

	// if track is already published, reject
	if p.pendingTracks[req.Cid] != nil {
		return nil
	}

	if req.Sid != "" {
		track := p.GetPublishedTrack(livekit.TrackID(req.Sid))
		if track == nil {
			p.params.Logger.Infow("track not found for new codec publish", "trackID", req.Sid)
			return nil
		}

		track.(*MediaTrack).SetPendingCodecSid(req.SimulcastCodecs)
		ti := track.ToProto()
		return ti
	}

	ti := &livekit.TrackInfo{
		Type:       req.Type,
		Name:       req.Name,
		Width:      req.Width,
		Height:     req.Height,
		Muted:      req.Muted,
		DisableDtx: req.DisableDtx,
		Source:     req.Source,
		Layers:     req.Layers,
	}
	p.setStableTrackID(ti)
	pendingInfo := &pendingTrackInfo{TrackInfo: ti}
	for _, codec := range req.SimulcastCodecs {
		mime := codec.Codec
		if req.Type == livekit.TrackType_VIDEO && !strings.HasPrefix(mime, "video/") {
			mime = "video/" + mime
		} else if req.Type == livekit.TrackType_AUDIO && !strings.HasPrefix(mime, "audio/") {
			mime = "audio/" + mime
		}
		ti.Codecs = append(ti.Codecs, &livekit.SimulcastCodecInfo{
			MimeType: mime,
			Cid:      codec.Cid,
		})
	}

	p.pendingTracks[req.Cid] = pendingInfo
	p.params.Logger.Debugw("pending track added", "track", ti.String(), "request", req.String())

	return ti
}

func (p *ParticipantImpl) SetTrackMuted(trackID livekit.TrackID, muted bool, fromAdmin bool) {
	// when request is coming from admin, send message to current participant
	if fromAdmin {
		p.sendTrackMuted(trackID, muted)
	}

	p.setTrackMuted(trackID, muted)
}

func (p *ParticipantImpl) setTrackMuted(trackID livekit.TrackID, muted bool) {
	track := p.UpTrackManager.SetPublishedTrackMuted(trackID, muted)
	if track != nil {
		// handled in UpTrackManager for a published track, no need to update state of pending track
		return
	}

	isPending := false
	p.pendingTracksLock.RLock()
	for _, ti := range p.pendingTracks {
		if livekit.TrackID(ti.Sid) == trackID {
			ti.Muted = muted
			isPending = true
			break
		}
	}
	p.pendingTracksLock.RUnlock()

	if !isPending {
		p.params.Logger.Warnw("could not locate track", nil, "trackID", trackID)
	}
}

func (p *ParticipantImpl) getPublisherConnectionQuality() map[livekit.TrackID]float32 {
	publishedTracks := p.GetPublishedTracks()
	scores := make(map[livekit.TrackID]float32, len(publishedTracks))
	for _, pt := range publishedTracks {
		if pt.IsMuted() {
			continue
		}
		scores[pt.ID()] = pt.(types.LocalMediaTrack).GetConnectionScore()
	}

	return scores
}

func (p *ParticipantImpl) getDTX() bool {
	p.pendingTracksLock.RLock()
	defer p.pendingTracksLock.RUnlock()

	//
	// Although DTX is set per track, there are cases where
	// pending track has to be looked up by kind. This happens
	// when clients change track id between signalling and SDP.
	// In that case, look at all pending tracks by kind and
	// enable DTX even if one has it enabled.
	//
	// Most of the time in practice, there is going to be one
	// audio kind track and hence this is fine.
	//
	for _, ti := range p.pendingTracks {
		if ti.Type == livekit.TrackType_AUDIO {
			if !ti.TrackInfo.DisableDtx {
				return true
			}
		}
	}

	return false
}

func (p *ParticipantImpl) mediaTrackReceived(track *webrtc.TrackRemote, rtpReceiver *webrtc.RTPReceiver) (*MediaTrack, bool) {
	p.pendingTracksLock.Lock()
	newTrack := false

	p.params.Logger.Debugw("media track received", "trackID", track.ID(), "kind", track.Kind())
	var mid string
	for _, tr := range p.publisher.pc.GetTransceivers() {
		if tr.Receiver() == rtpReceiver {
			mid = tr.Mid()
			break
		}
	}
	// use existing media track to handle simulcast
	mt, ok := p.getPublishedTrackBySdpCid(track.ID()).(*MediaTrack)
	if !ok {
		signalCid, ti := p.getPendingTrack(track.ID(), ToProtoTrackKind(track.Kind()))
		if ti == nil {
			p.pendingTracksLock.Unlock()
			return nil, false
		}

		mt = NewMediaTrack(MediaTrackParams{
			TrackInfo:           ti,
			SignalCid:           signalCid,
			SdpCid:              track.ID(),
			ParticipantID:       p.params.SID,
			ParticipantIdentity: p.params.Identity,
			ParticipantVersion:  p.version.Load(),
			RTCPChan:            p.rtcpCh,
			BufferFactory:       p.params.Config.BufferFactory,
			ReceiverConfig:      p.params.Config.Receiver,
			AudioConfig:         p.params.AudioConfig,
			VideoConfig:         p.params.VideoConfig,
			Telemetry:           p.params.Telemetry,
			Logger:              LoggerWithTrack(p.params.Logger, livekit.TrackID(ti.Sid)),
			SubscriberConfig:    p.params.Config.Subscriber,
			PLIThrottleConfig:   p.params.PLIThrottleConfig,
			SimTracks:           p.params.SimTracks,
		})

		mt.OnSubscribedMaxQualityChange(p.onSubscribedMaxQualityChange)

		// add to published and clean up pending
		p.UpTrackManager.AddPublishedTrack(mt)
		delete(p.pendingTracks, signalCid)

		mt.AddOnClose(func() {
			// re-use track
			p.lock.Lock()
			p.unpublishedTracks = append(p.unpublishedTracks, ti)
			p.lock.Unlock()
		})

		newTrack = true
	}

	ssrc := uint32(track.SSRC())
	if p.twcc == nil {
		p.twcc = twcc.NewTransportWideCCResponder(ssrc)
		p.twcc.OnFeedback(func(pkt rtcp.RawPacket) {
			p.postRtcp([]rtcp.Packet{&pkt})
		})
	}
	p.pendingTracksLock.Unlock()

	if mt.AddReceiver(rtpReceiver, track, p.twcc, mid) && newTrack {
		p.handleTrackPublished(mt)
	}

	return mt, newTrack
}

func (p *ParticipantImpl) addMigrateMutedTrack(cid string, t *livekit.TrackInfo) *MediaTrack {
	p.params.Logger.Debugw("add migrate muted track", "cid", cid, "track", t.String())
	var rtpReceiver *webrtc.RTPReceiver
	for _, tr := range p.publisher.pc.GetTransceivers() {
		if tr.Mid() == t.Mid {
			rtpReceiver = tr.Receiver()
			break
		}
	}
	if rtpReceiver == nil {
		p.params.Logger.Errorw("could not find receiver for migrated track", nil, "track", t.Sid)
		return nil
	}

	mt := NewMediaTrack(MediaTrackParams{
		TrackInfo:           proto.Clone(t).(*livekit.TrackInfo),
		SignalCid:           cid,
		SdpCid:              cid,
		ParticipantID:       p.params.SID,
		ParticipantIdentity: p.params.Identity,
		ParticipantVersion:  p.version.Load(),
		RTCPChan:            p.rtcpCh,
		BufferFactory:       p.params.Config.BufferFactory,
		ReceiverConfig:      p.params.Config.Receiver,
		AudioConfig:         p.params.AudioConfig,
		VideoConfig:         p.params.VideoConfig,
		Telemetry:           p.params.Telemetry,
		Logger:              LoggerWithTrack(p.params.Logger, livekit.TrackID(t.Sid)),
		SubscriberConfig:    p.params.Config.Subscriber,
		PLIThrottleConfig:   p.params.PLIThrottleConfig,
		SimTracks:           p.params.SimTracks,
	})

	mt.OnSubscribedMaxQualityChange(p.onSubscribedMaxQualityChange)
	// add to published and clean up pending
	p.UpTrackManager.AddPublishedTrack(mt)
	delete(p.pendingTracks, cid)

	mt.AddOnClose(func() {
		// re-use track
		p.lock.Lock()
		p.unpublishedTracks = append(p.unpublishedTracks, t)
		p.lock.Unlock()
	})

	potentialCodecs := make([]webrtc.RTPCodecParameters, 0, len(t.Codecs))
	parameters := rtpReceiver.GetParameters()
	for _, c := range t.Codecs {
		for _, nc := range parameters.Codecs {
			if strings.EqualFold(nc.MimeType, c.MimeType) {
				potentialCodecs = append(potentialCodecs, nc)
				break
			}
		}
	}
	mt.SetPotentialCodecs(potentialCodecs, parameters.HeaderExtensions)

	for _, codec := range t.Codecs {
		for ssrc, info := range p.params.SimTracks {
			if info.Mid == codec.Mid {
				mt.MediaTrackReceiver.SetLayerSsrc(codec.MimeType, info.Rid, ssrc)
			}
		}
	}
	mt.SetSimulcast(t.Simulcast)
	mt.SetMuted(true)

	return mt
}

func (p *ParticipantImpl) handleTrackPublished(track types.MediaTrack) {
	if !p.hasPendingMigratedTrack() {
		p.SetMigrateState(types.MigrateStateComplete)
	}

	if p.onTrackPublished != nil {
		p.onTrackPublished(p, track)
	}
}

func (p *ParticipantImpl) hasPendingMigratedTrack() bool {
	p.pendingTracksLock.RLock()
	defer p.pendingTracksLock.RUnlock()

	for _, t := range p.pendingTracks {
		if t.migrated {
			return true
		}
	}

	return false
}

func (p *ParticipantImpl) onUpTrackManagerClose() {
	p.postRtcp(nil)
}

func (p *ParticipantImpl) getPendingTrack(clientId string, kind livekit.TrackType) (string, *livekit.TrackInfo) {
	signalCid := clientId
	trackInfo := p.pendingTracks[clientId]
	if trackInfo == nil {
	track_loop:
		for cid, ti := range p.pendingTracks {
			if cid == clientId {
				trackInfo = ti
				signalCid = cid
				break
			}

			for _, c := range ti.Codecs {
				if c.Cid == clientId {
					trackInfo = ti
					signalCid = cid
					break track_loop
				}
			}
		}

		if trackInfo == nil {
			//
			// If no match on client id, find first one matching type
			// as MediaStreamTrack can change client id when transceiver
			// is added to peer connection.
			//
			for cid, ti := range p.pendingTracks {
				if ti.Type == kind {
					trackInfo = ti
					signalCid = cid
					break
				}
			}
		}
	}

	// if still not found, we are done
	if trackInfo == nil {
		p.params.Logger.Errorw("track info not published prior to track", nil, "clientId", clientId)
		return signalCid, nil
	}

	return signalCid, trackInfo.TrackInfo
}

// setStableTrackID either generates a new TrackID or reuses a previously used one
// for
func (p *ParticipantImpl) setStableTrackID(info *livekit.TrackInfo) {
	var trackID string
	for i, ti := range p.unpublishedTracks {
		if ti.Type == info.Type && ti.Source == info.Source && ti.Name == info.Name {
			trackID = ti.Sid
			if i < len(p.unpublishedTracks)-1 {
				p.unpublishedTracks = append(p.unpublishedTracks[:i], p.unpublishedTracks[i+1:]...)
			} else {
				p.unpublishedTracks = p.unpublishedTracks[:i]
			}
			break
		}
	}
	// otherwise generate
	if trackID == "" {
		trackPrefix := utils.TrackPrefix
		if info.Type == livekit.TrackType_VIDEO {
			trackPrefix += "V"
		} else if info.Type == livekit.TrackType_AUDIO {
			trackPrefix += "A"
		}
		switch info.Source {
		case livekit.TrackSource_CAMERA:
			trackPrefix += "C"
		case livekit.TrackSource_MICROPHONE:
			trackPrefix += "M"
		case livekit.TrackSource_SCREEN_SHARE:
			trackPrefix += "S"
		case livekit.TrackSource_SCREEN_SHARE_AUDIO:
			trackPrefix += "s"
		}
		trackID = utils.NewGuid(trackPrefix)
	}
	info.Sid = trackID
}

func (p *ParticipantImpl) getPublishedTrackBySignalCid(clientId string) types.MediaTrack {
	for _, publishedTrack := range p.GetPublishedTracks() {
		if publishedTrack.(types.LocalMediaTrack).SignalCid() == clientId {
			return publishedTrack
		}
	}

	return nil
}

func (p *ParticipantImpl) getPublishedTrackBySdpCid(clientId string) types.MediaTrack {
	for _, publishedTrack := range p.GetPublishedTracks() {
		if publishedTrack.(types.LocalMediaTrack).HasSdpCid(clientId) {
			p.params.Logger.Debugw("found track by sdp cid", "sdpCid", clientId, "trackID", publishedTrack.ID())
			return publishedTrack
		}
	}

	return nil
}

func (p *ParticipantImpl) rtcpSendWorker() {
	defer Recover()

	// read from rtcpChan
	for pkts := range p.rtcpCh {
		if pkts == nil {
			p.params.Logger.Infow("exiting RTCP send worker")
			return
		}

		if err := p.publisher.pc.WriteRTCP(pkts); err != nil {
			p.params.Logger.Errorw("could not write RTCP to participant", err)
		}
	}
}

func (p *ParticipantImpl) DebugInfo() map[string]interface{} {
	info := map[string]interface{}{
		"ID":    p.params.SID,
		"State": p.State().String(),
	}

	pendingTrackInfo := make(map[string]interface{})
	p.pendingTracksLock.RLock()
	for clientID, ti := range p.pendingTracks {
		pendingTrackInfo[clientID] = map[string]interface{}{
			"Sid":       ti.Sid,
			"Type":      ti.Type.String(),
			"Simulcast": ti.Simulcast,
		}
	}
	p.pendingTracksLock.RUnlock()
	info["PendingTracks"] = pendingTrackInfo

	info["UpTrackManager"] = p.UpTrackManager.DebugInfo()

	subscribedTrackInfo := make(map[livekit.TrackID]interface{})
	p.lock.RLock()
	for _, track := range p.subscribedTracks {
		dt := track.DownTrack().DebugInfo()
		dt["SubMuted"] = track.IsMuted()
		subscribedTrackInfo[track.ID()] = dt
	}
	p.lock.RUnlock()
	info["SubscribedTracks"] = subscribedTrackInfo

	return info
}

func (p *ParticipantImpl) handlePendingPublisherDataChannels(pendingDataChannels []*livekit.DataChannelInfo) {
	ordered := true
	negotiated := true

	p.lock.RLock()
	lossyDC := p.lossyDC
	reliableDC := p.reliableDC
	p.lock.RUnlock()

	for _, ci := range pendingDataChannels {
		var (
			dc  *webrtc.DataChannel
			err error
		)
		if ci.Target == livekit.SignalTarget_SUBSCRIBER {
			continue
		}
		if ci.Label == LossyDataChannel && lossyDC == nil {
			retransmits := uint16(0)
			id := uint16(ci.GetId())
			dc, err = p.publisher.pc.CreateDataChannel(LossyDataChannel, &webrtc.DataChannelInit{
				Ordered:        &ordered,
				MaxRetransmits: &retransmits,
				Negotiated:     &negotiated,
				ID:             &id,
			})
		} else if ci.Label == ReliableDataChannel && reliableDC == nil {
			id := uint16(ci.GetId())
			dc, err = p.publisher.pc.CreateDataChannel(ReliableDataChannel, &webrtc.DataChannelInit{
				Ordered:    &ordered,
				Negotiated: &negotiated,
				ID:         &id,
			})
		}
		if err != nil {
			p.params.Logger.Errorw("create migrated data channel failed", err, "label", ci.Label)
		} else if dc != nil {
			p.params.Logger.Debugw("create migrated data channel", "label", dc.Label(), "id", dc.ID())
			p.onDataChannel(dc)
		}
	}
}

func (p *ParticipantImpl) GetSubscribedTracks() []types.SubscribedTrack {
	p.lock.RLock()
	defer p.lock.RUnlock()

	tracks := make([]types.SubscribedTrack, 0, len(p.subscribedTracks))
	for _, t := range p.subscribedTracks {
		tracks = append(tracks, t)
	}
	return tracks
}

func (p *ParticipantImpl) incActiveCounter() {
	if p.activeCounter.Inc() == stateActiveCond {
		p.updateState(livekit.ParticipantInfo_ACTIVE)
	}
}

func (p *ParticipantImpl) postRtcp(pkts []rtcp.Packet) {
	select {
	case p.rtcpCh <- pkts:
	default:
		p.params.Logger.Warnw("rtcp channel full", nil)
	}
}

func (p *ParticipantImpl) setDowntracksConnected() {
	p.lock.RLock()
	defer p.lock.RUnlock()

	for _, t := range p.subscribedTracks {
		if dt := t.DownTrack(); dt != nil {
			dt.SetConnected()
		}
	}
}

func (p *ParticipantImpl) CacheDownTrack(trackID livekit.TrackID, rtpTransceiver *webrtc.RTPTransceiver, forwarderState sfu.ForwarderState) {
	p.lock.Lock()
	if existing := p.cachedDownTracks[trackID]; existing != nil && existing.transceiver != rtpTransceiver {
		p.params.Logger.Infow("cached transceiver change", "trackID", trackID)
	}
	p.cachedDownTracks[trackID] = &downTrackState{transceiver: rtpTransceiver, forwarder: forwarderState}
	p.lock.Unlock()
}

func (p *ParticipantImpl) UncacheDownTrack(rtpTransceiver *webrtc.RTPTransceiver) {
	p.lock.Lock()
	for trackID, dts := range p.cachedDownTracks {
		if dts.transceiver == rtpTransceiver {
			delete(p.cachedDownTracks, trackID)
			break
		}
	}
	p.lock.Unlock()
}

func (p *ParticipantImpl) GetCachedDownTrack(trackID livekit.TrackID) (*webrtc.RTPTransceiver, sfu.ForwarderState) {
	p.lock.RLock()
	defer p.lock.RUnlock()

	dts := p.cachedDownTracks[trackID]
	if dts != nil {
		return dts.transceiver, dts.forwarder
	}

	return nil, sfu.ForwarderState{}
}

func (p *ParticipantImpl) handleNegotiationFailed() {
	p.params.Logger.Infow("negotiation failed, notify client do full reconnect")
	_ = p.writeMessage(&livekit.SignalResponse{
		Message: &livekit.SignalResponse_Leave{
			Leave: &livekit.LeaveRequest{
				CanReconnect: true,
				Reason:       types.ParticipantCloseReasonNegotiateFailed.ToDisconnectReason(),
			},
		},
	})
	p.closeSignalConnection()
}

func (p *ParticipantImpl) EnqueueSubscribeTrack(trackID livekit.TrackID, f func(sub types.LocalParticipant) error) {
	p.params.Logger.Infow("queuing subscribe", "trackID", trackID)

	p.lock.Lock()
	p.subscriptionRequestsQueue[trackID] = append(p.subscriptionRequestsQueue[trackID], SubscribeRequest{
		requestType: SubscribeRequestTypeAdd,
		addCb:       f,
	})
	p.lock.Unlock()

	go p.ProcessSubscriptionRequestsQueue(trackID)
}

func (p *ParticipantImpl) EnqueueUnsubscribeTrack(trackID livekit.TrackID, willBeResumed bool, f func(subscriberID livekit.ParticipantID, willBeResumed bool) error) {
	p.params.Logger.Infow("queuing unsubscribe", "trackID", trackID)

	p.lock.Lock()
	p.subscriptionRequestsQueue[trackID] = append(p.subscriptionRequestsQueue[trackID], SubscribeRequest{
		requestType:   SubscribeRequestTypeRemove,
		willBeResumed: willBeResumed,
		removeCb:      f,
	})
	p.lock.Unlock()

	go p.ProcessSubscriptionRequestsQueue(trackID)
}

func (p *ParticipantImpl) ProcessSubscriptionRequestsQueue(trackID livekit.TrackID) {
	p.lock.Lock()
	if p.subscriptionInProgress[trackID] || len(p.subscriptionRequestsQueue[trackID]) == 0 {
		p.lock.Unlock()
		return
	}

	request := p.subscriptionRequestsQueue[trackID][0]
	p.subscriptionRequestsQueue[trackID] = p.subscriptionRequestsQueue[trackID][1:]
	if len(p.subscriptionRequestsQueue[trackID]) == 0 {
		delete(p.subscriptionRequestsQueue, trackID)
	}

	p.subscriptionInProgress[trackID] = true
	p.lock.Unlock()

	switch request.requestType {
	case SubscribeRequestTypeAdd:
		err := request.addCb(p)
		if err != nil {
			if err != errAlreadySubscribed {
				p.params.Logger.Errorw("error adding subscriber", err, "trackID", trackID)
			}

			// process pending request even if adding errors out
			p.ClearInProgressAndProcessSubscriptionRequestsQueue(trackID)
		}

	case SubscribeRequestTypeRemove:
		err := request.removeCb(p.ID(), request.willBeResumed)
		if err != nil {
			p.ClearInProgressAndProcessSubscriptionRequestsQueue(trackID)
		}

	default:
		p.params.Logger.Warnw("unknown request type", nil)

		// let the queue move forward
		p.ClearInProgressAndProcessSubscriptionRequestsQueue(trackID)
	}
}

func (p *ParticipantImpl) ClearInProgressAndProcessSubscriptionRequestsQueue(trackID livekit.TrackID) {
	p.lock.Lock()
	delete(p.subscriptionInProgress, trackID)
	p.lock.Unlock()

	go p.ProcessSubscriptionRequestsQueue(trackID)
}<|MERGE_RESOLUTION|>--- conflicted
+++ resolved
@@ -975,11 +975,7 @@
 	if subTrack == nil {
 		// will get set when subscribed track is added
 		p.lock.Unlock()
-<<<<<<< HEAD
-		p.params.Logger.Infow("could not find subscribed track", nil, "trackID", trackID)
-=======
 		p.params.Logger.Infow("could not find subscribed track", "trackID", trackID)
->>>>>>> a0578db3
 		return nil
 	}
 	p.lock.Unlock()

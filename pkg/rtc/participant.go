package rtc

import (
	"context"
	"fmt"
	"io"
	"strings"
	"sync"
	"time"

	lru "github.com/hashicorp/golang-lru"
	"github.com/livekit/protocol/auth"
	"github.com/livekit/protocol/livekit"
	"github.com/livekit/protocol/logger"
	"github.com/livekit/protocol/utils"
	"github.com/pion/rtcp"
	"github.com/pion/webrtc/v3"
	"github.com/pkg/errors"
	"go.uber.org/atomic"
	"google.golang.org/protobuf/proto"

	"github.com/livekit/livekit-server/pkg/config"
	"github.com/livekit/livekit-server/pkg/routing"
	"github.com/livekit/livekit-server/pkg/rtc/types"
	"github.com/livekit/livekit-server/pkg/sfu"
	"github.com/livekit/livekit-server/pkg/sfu/connectionquality"
	"github.com/livekit/livekit-server/pkg/sfu/twcc"
	"github.com/livekit/livekit-server/pkg/telemetry"
	"github.com/livekit/livekit-server/pkg/telemetry/prometheus"
	"github.com/livekit/livekit-server/version"
)

const (
	lossyDataChannel    = "_lossy"
	reliableDataChannel = "_reliable"
	sdBatchSize         = 20
	rttUpdateInterval   = 5 * time.Second
)

type pendingTrackInfo struct {
	*livekit.TrackInfo
	migrated bool
}

type ParticipantParams struct {
	Identity                livekit.ParticipantIdentity
	Name                    livekit.ParticipantName
	SID                     livekit.ParticipantID
	Config                  *WebRTCConfig
	Sink                    routing.MessageSink
	AudioConfig             config.AudioConfig
	ProtocolVersion         types.ProtocolVersion
	Telemetry               telemetry.TelemetryService
	PLIThrottleConfig       config.PLIThrottleConfig
	CongestionControlConfig config.CongestionControlConfig
	EnabledCodecs           []*livekit.Codec
	Hidden                  bool
	Recorder                bool
	Logger                  logger.Logger
	SimTracks               map[uint32]SimulcastTrackInfo
	Grants                  *auth.ClaimGrants
	InitialVersion          uint32
}

type ParticipantImpl struct {
	params              ParticipantParams
	publisher           *PCTransport
	subscriber          *PCTransport
	isClosed            atomic.Bool
	permission          *livekit.ParticipantPermission
	state               atomic.Value // livekit.ParticipantInfo_State
	updateCache         *lru.Cache
	subscriberAsPrimary bool

	// reliable and unreliable data channels
	reliableDC    *webrtc.DataChannel
	reliableDCSub *webrtc.DataChannel
	lossyDC       *webrtc.DataChannel
	lossyDCSub    *webrtc.DataChannel

	// when first connected
	connectedAt time.Time

	rtcpCh chan []rtcp.Packet

	// hold reference for MediaTrack
	twcc *twcc.Responder

	// client intended to publish, yet to be reconciled
	pendingTracksLock sync.RWMutex
	pendingTracks     map[string]*pendingTrackInfo

	*UpTrackManager

	// tracks the current participant is subscribed to, map of trackID => types.SubscribedTrack
	subscribedTracks map[livekit.TrackID]types.SubscribedTrack
	// track settings of tracks the current participant is subscribed to, map of trackID => types.SubscribedTrack
	subscribedTracksSettings map[livekit.TrackID]*livekit.UpdateTrackSettings
	// keeps track of disallowed tracks
	disallowedSubscriptions map[livekit.TrackID]livekit.ParticipantID // trackID -> publisherID
	// keep track of other publishers identities that we are subscribed to
	subscribedTo sync.Map // livekit.ParticipantID => struct{}

	rttUpdatedAt time.Time
	lastRTT      uint32

	lock       sync.RWMutex
	once       sync.Once
	updateLock sync.Mutex
	version    uint32

	dataTrack *DataTrack

	// callbacks & handlers
	onTrackPublished func(types.LocalParticipant, types.MediaTrack)
	onTrackUpdated   func(types.LocalParticipant, types.MediaTrack)
	onStateChange    func(p types.LocalParticipant, oldState livekit.ParticipantInfo_State)
	onMetadataUpdate func(types.LocalParticipant)
	// onDataPacket     func(types.LocalParticipant, *livekit.DataPacket)

<<<<<<< HEAD
	migrateState    atomic.Value // types.MigrateState
	pendingOffer    *webrtc.SessionDescription
	onClose         func(types.LocalParticipant, map[livekit.TrackID]livekit.ParticipantID)
	onClaimsChanged func(participant types.LocalParticipant)

	onDataTrackPublished func(types.LocalParticipant, types.DataTrack)
=======
	migrateState        atomic.Value // types.MigrateState
	pendingOffer        *webrtc.SessionDescription
	pendingDataChannels []*livekit.DataChannelInfo
	onClose             func(types.LocalParticipant, map[livekit.TrackID]livekit.ParticipantID)
	onClaimsChanged     func(participant types.LocalParticipant)
>>>>>>> c2d3e6e3
}

func NewParticipant(params ParticipantParams, perms *livekit.ParticipantPermission) (*ParticipantImpl, error) {
	// TODO: check to ensure params are valid, id and identity can't be empty
	p := &ParticipantImpl{
		params:                   params,
		rtcpCh:                   make(chan []rtcp.Packet, 50),
		pendingTracks:            make(map[string]*pendingTrackInfo),
		subscribedTracks:         make(map[livekit.TrackID]types.SubscribedTrack),
		subscribedTracksSettings: make(map[livekit.TrackID]*livekit.UpdateTrackSettings),
		disallowedSubscriptions:  make(map[livekit.TrackID]livekit.ParticipantID),
		connectedAt:              time.Now(),
		rttUpdatedAt:             time.Now(),
		version:                  params.InitialVersion,
	}
	p.migrateState.Store(types.MigrateStateInit)
	p.state.Store(livekit.ParticipantInfo_JOINING)
	p.SetPermission(perms)

	var err error
	// keep last participants and when updates were sent
	if p.updateCache, err = lru.New(32); err != nil {
		return nil, err
	}
	p.publisher, err = NewPCTransport(TransportParams{
		ParticipantID:           p.params.SID,
		ParticipantIdentity:     p.params.Identity,
		ProtocolVersion:         p.ProtocolVersion(),
		Target:                  livekit.SignalTarget_PUBLISHER,
		Config:                  params.Config,
		CongestionControlConfig: params.CongestionControlConfig,
		Telemetry:               p.params.Telemetry,
		EnabledCodecs:           p.params.EnabledCodecs,
		Logger:                  params.Logger,
		SimTracks:               params.SimTracks,
	})
	if err != nil {
		return nil, err
	}
	p.subscriber, err = NewPCTransport(TransportParams{
		ParticipantID:           p.params.SID,
		ParticipantIdentity:     p.params.Identity,
		ProtocolVersion:         p.ProtocolVersion(),
		Target:                  livekit.SignalTarget_SUBSCRIBER,
		Config:                  params.Config,
		CongestionControlConfig: params.CongestionControlConfig,
		Telemetry:               p.params.Telemetry,
		EnabledCodecs:           p.params.EnabledCodecs,
		Logger:                  params.Logger,
	})
	if err != nil {
		return nil, err
	}

	p.publisher.pc.OnICECandidate(func(c *webrtc.ICECandidate) {
		if c == nil || p.State() == livekit.ParticipantInfo_DISCONNECTED {
			return
		}
		p.sendIceCandidate(c, livekit.SignalTarget_PUBLISHER)
	})
	p.subscriber.pc.OnICECandidate(func(c *webrtc.ICECandidate) {
		if c == nil || p.State() == livekit.ParticipantInfo_DISCONNECTED {
			return
		}
		p.sendIceCandidate(c, livekit.SignalTarget_SUBSCRIBER)
	})

	primaryPC := p.publisher.pc
	// primary connection does not change, canSubscribe can change if permission was updated
	// after the participant has joined
	p.subscriberAsPrimary = p.ProtocolVersion().SubscriberAsPrimary() && p.CanSubscribe()
	if p.SubscriberAsPrimary() {
		primaryPC = p.subscriber.pc
		ordered := true
		// also create data channels for subs
		p.reliableDCSub, err = primaryPC.CreateDataChannel(reliableDataChannel, &webrtc.DataChannelInit{
			Ordered: &ordered,
		})
		if err != nil {
			return nil, err
		}
		retransmits := uint16(0)
		p.lossyDCSub, err = primaryPC.CreateDataChannel(lossyDataChannel, &webrtc.DataChannelInit{
			Ordered:        &ordered,
			MaxRetransmits: &retransmits,
		})
		if err != nil {
			return nil, err
		}
	}
	primaryPC.OnConnectionStateChange(p.handlePrimaryStateChange)
	p.publisher.pc.OnTrack(p.onMediaTrack)
	p.publisher.pc.OnDataChannel(p.onDataChannel)

	p.subscriber.OnOffer(p.onOffer)

	p.subscriber.OnStreamStateChange(p.onStreamStateChange)

	p.setupUpTrackManager()

	return p, nil
}

func (p *ParticipantImpl) GetLogger() logger.Logger {
	return p.params.Logger
}

func (p *ParticipantImpl) ID() livekit.ParticipantID {
	return p.params.SID
}

func (p *ParticipantImpl) Identity() livekit.ParticipantIdentity {
	return p.params.Identity
}

func (p *ParticipantImpl) State() livekit.ParticipantInfo_State {
	return p.state.Load().(livekit.ParticipantInfo_State)
}

func (p *ParticipantImpl) ProtocolVersion() types.ProtocolVersion {
	return p.params.ProtocolVersion
}

func (p *ParticipantImpl) IsReady() bool {
	state := p.State()
	return state == livekit.ParticipantInfo_JOINED || state == livekit.ParticipantInfo_ACTIVE
}

func (p *ParticipantImpl) ConnectedAt() time.Time {
	return p.connectedAt
}

// SetMetadata attaches metadata to the participant
func (p *ParticipantImpl) SetMetadata(metadata string) {
	p.lock.Lock()
	changed := p.params.Grants.Metadata != metadata
	p.params.Grants.Metadata = metadata
	p.lock.Unlock()

	if !changed {
		return
	}

	if p.onMetadataUpdate != nil {
		p.onMetadataUpdate(p)
	}
	if p.onClaimsChanged != nil {
		p.onClaimsChanged(p)
	}
}

func (p *ParticipantImpl) ClaimGrants() *auth.ClaimGrants {
	p.lock.RLock()
	defer p.lock.RUnlock()
	return p.params.Grants
}

func (p *ParticipantImpl) SetPermission(permission *livekit.ParticipantPermission) {
	p.lock.Lock()
	p.permission = permission

	// update grants with this
	if p.params.Grants != nil && p.params.Grants.Video != nil && permission != nil {
		video := p.params.Grants.Video
		video.SetCanSubscribe(permission.CanSubscribe)
		video.SetCanPublish(permission.CanPublish)
		video.SetCanPublishData(permission.CanPublishData)
	}
	p.lock.Unlock()
	if p.onClaimsChanged != nil {
		p.onClaimsChanged(p)
	}
}

func (p *ParticipantImpl) ToProto() *livekit.ParticipantInfo {
	info := &livekit.ParticipantInfo{
		Sid:      string(p.params.SID),
		Identity: string(p.params.Identity),
		Name:     string(p.params.Name),
		State:    p.State(),
		JoinedAt: p.ConnectedAt().Unix(),
		Hidden:   p.Hidden(),
		Recorder: p.IsRecorder(),
		Version:  atomic.NewUint32(p.version).Inc(),
	}
	info.Tracks = p.UpTrackManager.ToProto()
	if p.params.Grants != nil {
		info.Metadata = p.params.Grants.Metadata
	}

	if p.dataTrack != nil {
		info.Tracks = append(info.Tracks, p.dataTrack.ToProto())
	}

	return info
}

func (p *ParticipantImpl) GetResponseSink() routing.MessageSink {
	return p.params.Sink
}

func (p *ParticipantImpl) SetResponseSink(sink routing.MessageSink) {
	p.params.Sink = sink
}

func (p *ParticipantImpl) SubscriberMediaEngine() *webrtc.MediaEngine {
	return p.subscriber.me
}

// callbacks for clients

func (p *ParticipantImpl) OnTrackPublished(callback func(types.LocalParticipant, types.MediaTrack)) {
	p.onTrackPublished = callback
}

func (p *ParticipantImpl) OnStateChange(callback func(p types.LocalParticipant, oldState livekit.ParticipantInfo_State)) {
	p.onStateChange = callback
}

func (p *ParticipantImpl) OnTrackUpdated(callback func(types.LocalParticipant, types.MediaTrack)) {
	p.onTrackUpdated = callback
}

func (p *ParticipantImpl) OnMetadataUpdate(callback func(types.LocalParticipant)) {
	p.onMetadataUpdate = callback
}

// func (p *ParticipantImpl) OnDataPacket(callback func(types.LocalParticipant, *livekit.DataPacket)) {
// 	p.onDataPacket = callback
// }

func (p *ParticipantImpl) OnClose(callback func(types.LocalParticipant, map[livekit.TrackID]livekit.ParticipantID)) {
	p.onClose = callback
}

func (p *ParticipantImpl) OnClaimsChanged(callback func(types.LocalParticipant)) {
	p.onClaimsChanged = callback
}

// HandleOffer an offer from remote participant, used when clients make the initial connection
func (p *ParticipantImpl) HandleOffer(sdp webrtc.SessionDescription) (answer webrtc.SessionDescription, err error) {
	p.lock.Lock()
	if p.MigrateState() == types.MigrateStateInit {
		p.pendingOffer = &sdp
		p.lock.Unlock()
		return
	}
	p.lock.Unlock()
	p.params.Logger.Debugw("answering pub offer",
		"state", p.State().String(),
		// "sdp", sdp.SDP,
	)

	if err = p.publisher.SetRemoteDescription(sdp); err != nil {
		prometheus.ServiceOperationCounter.WithLabelValues("answer", "error", "remote_description").Add(1)
		return
	}

	p.configureReceiverDTX()

	answer, err = p.publisher.pc.CreateAnswer(nil)
	if err != nil {
		prometheus.ServiceOperationCounter.WithLabelValues("answer", "error", "create").Add(1)
		err = errors.Wrap(err, "could not create answer")
		return
	}

	if err = p.publisher.pc.SetLocalDescription(answer); err != nil {
		prometheus.ServiceOperationCounter.WithLabelValues("answer", "error", "local_description").Add(1)
		err = errors.Wrap(err, "could not set local description")
		return
	}

	p.params.Logger.Debugw("sending answer to client")

	err = p.writeMessage(&livekit.SignalResponse{
		Message: &livekit.SignalResponse_Answer{
			Answer: ToProtoSessionDescription(answer),
		},
	})
	if err != nil {
		prometheus.ServiceOperationCounter.WithLabelValues("answer", "error", "write_message").Add(1)
		return
	}

	if p.State() == livekit.ParticipantInfo_JOINING {
		p.updateState(livekit.ParticipantInfo_JOINED)
	}
	prometheus.ServiceOperationCounter.WithLabelValues("answer", "success", "").Add(1)

	return
}

// AddTrack is called when client intends to publish track.
// records track details and lets client know it's ok to proceed
func (p *ParticipantImpl) AddTrack(req *livekit.AddTrackRequest) {
	p.lock.Lock()
	defer p.lock.Unlock()

	if !p.CanPublish() {
		p.params.Logger.Warnw("no permission to publish track", nil)
		return
	}

	ti := p.addPendingTrack(req)
	if ti == nil {
		return
	}

	_ = p.writeMessage(&livekit.SignalResponse{
		Message: &livekit.SignalResponse_TrackPublished{
			TrackPublished: &livekit.TrackPublishedResponse{
				Cid:   req.Cid,
				Track: ti,
			},
		},
	})
}

func (p *ParticipantImpl) SetMigrateInfo(mediaTracks []*livekit.TrackPublishedResponse, dataChannels []*livekit.DataChannelInfo) {
	p.pendingTracksLock.Lock()
	defer p.pendingTracksLock.Unlock()

	for _, t := range mediaTracks {
		p.pendingTracks[t.GetCid()] = &pendingTrackInfo{t.GetTrack(), true}
	}
	p.pendingDataChannels = dataChannels
}

// HandleAnswer handles a client answer response, with subscriber PC, server initiates the
// offer and client answers
func (p *ParticipantImpl) HandleAnswer(sdp webrtc.SessionDescription) error {
	if sdp.Type != webrtc.SDPTypeAnswer {
		return ErrUnexpectedOffer
	}
	p.params.Logger.Debugw("setting subPC answer")

	if err := p.subscriber.SetRemoteDescription(sdp); err != nil {
		return errors.Wrap(err, "could not set remote description")
	}

	return nil
}

// AddICECandidate adds candidates for remote peer
func (p *ParticipantImpl) AddICECandidate(candidate webrtc.ICECandidateInit, target livekit.SignalTarget) error {
	var err error
	if target == livekit.SignalTarget_PUBLISHER {
		err = p.publisher.AddICECandidate(candidate)
	} else {
		err = p.subscriber.AddICECandidate(candidate)
	}
	return err
}

func (p *ParticipantImpl) Start() {
	p.once.Do(func() {
		p.UpTrackManager.Start()
		go p.rtcpSendWorker()
		go p.downTracksRTCPWorker()
	})
}

func (p *ParticipantImpl) Close(sendLeave bool) error {
	if p.isClosed.Swap(true) {
		// already closed
		return nil
	}

	// send leave message
	if sendLeave {
		_ = p.writeMessage(&livekit.SignalResponse{
			Message: &livekit.SignalResponse_Leave{
				Leave: &livekit.LeaveRequest{},
			},
		})
	}

	if p.dataTrack != nil {
		p.dataTrack.Close()
	}
	p.UpTrackManager.Close()

	p.pendingTracksLock.Lock()
	p.pendingTracks = make(map[string]*pendingTrackInfo)
	p.pendingTracksLock.Unlock()

	p.lock.Lock()
	disallowedSubscriptions := make(map[livekit.TrackID]livekit.ParticipantID)
	for trackID, publisherID := range p.disallowedSubscriptions {
		disallowedSubscriptions[trackID] = publisherID
	}

	// remove all down tracks
	var downTracksToClose []*sfu.DownTrack
	for _, st := range p.subscribedTracks {
		downTracksToClose = append(downTracksToClose, st.DownTrack())
	}
	p.lock.Unlock()

	for _, dt := range downTracksToClose {
		dt.Close()
	}

	p.updateState(livekit.ParticipantInfo_DISCONNECTED)

	// ensure this is synchronized
	p.lock.RLock()
	if p.params.Sink != nil {
		p.params.Sink.Close()
	}
	onClose := p.onClose
	p.lock.RUnlock()
	if onClose != nil {
		onClose(p, disallowedSubscriptions)
	}
	p.publisher.Close()
	p.subscriber.Close()
	return nil
}

func (p *ParticipantImpl) Negotiate() {
	if p.MigrateState() != types.MigrateStateInit {
		p.subscriber.Negotiate()
	}
}

func (p *ParticipantImpl) SetPreviousAnswer(previous *webrtc.SessionDescription) {
	p.subscriber.SetPreviousAnswer(previous)
}

func (p *ParticipantImpl) SetMigrateState(s types.MigrateState) {
	p.lock.Lock()
	preState := p.MigrateState()
	if preState == types.MigrateStateComplete || preState == s {
		p.lock.Unlock()
		return
	}
	p.params.Logger.Debugw("SetMigrateState", "state", s)
	var pendingOffer *webrtc.SessionDescription
	p.migrateState.Store(s)
	if s == types.MigrateStateSync {
		if !p.hasPendingMigratedTrack() {
			p.migrateState.Store(types.MigrateStateComplete)
		}
		pendingOffer = p.pendingOffer
		p.pendingOffer = nil
	}
	p.lock.Unlock()
	if s == types.MigrateStateComplete {
		p.handlePendingDataChannels()
	}
	if pendingOffer != nil {
		p.HandleOffer(*pendingOffer)
	}
}

func (p *ParticipantImpl) MigrateState() types.MigrateState {
	return p.migrateState.Load().(types.MigrateState)
}

// ICERestart restarts subscriber ICE connections
func (p *ParticipantImpl) ICERestart() error {
	if p.subscriber.pc.RemoteDescription() == nil {
		// not connected, skip
		return nil
	}
	return p.subscriber.CreateAndSendOffer(&webrtc.OfferOptions{
		ICERestart: true,
	})
}

//
// signal connection methods
//
func (p *ParticipantImpl) SendJoinResponse(
	roomInfo *livekit.Room,
	otherParticipants []*livekit.ParticipantInfo,
	iceServers []*livekit.ICEServer,
) error {
	// send Join response
	return p.writeMessage(&livekit.SignalResponse{
		Message: &livekit.SignalResponse_Join{
			Join: &livekit.JoinResponse{
				Room:              roomInfo,
				Participant:       p.ToProto(),
				OtherParticipants: otherParticipants,
				ServerVersion:     version.Version,
				IceServers:        iceServers,
				// indicates both server and client support subscriber as primary
				SubscriberPrimary: p.SubscriberAsPrimary(),
			},
		},
	})
}

func (p *ParticipantImpl) SendParticipantUpdate(participantsToUpdate []*livekit.ParticipantInfo) error {
	p.updateLock.Lock()
	validUpdates := make([]*livekit.ParticipantInfo, 0, len(participantsToUpdate))
	for _, pi := range participantsToUpdate {
		isValid := true
		if val, ok := p.updateCache.Get(pi.Sid); ok {
			if lastVersion, ok := val.(uint32); ok {
				// this is a message delivered out of order, a more recent version of the message had already been
				// sent.
				if pi.Version < lastVersion {
					p.params.Logger.Debugw("skipping outdated participant update", "version", pi.Version, "lastVersion", lastVersion)
					isValid = false
				}
			}
		}
		if isValid {
			p.updateCache.Add(pi.Sid, pi.Version)
			validUpdates = append(validUpdates, pi)
		}
	}
	p.updateLock.Unlock()

	if len(validUpdates) == 0 {
		return nil
	}

	return p.writeMessage(&livekit.SignalResponse{
		Message: &livekit.SignalResponse_Update{
			Update: &livekit.ParticipantUpdate{
				Participants: validUpdates,
			},
		},
	})
}

// SendSpeakerUpdate notifies participant changes to speakers. only send members that have changed since last update
func (p *ParticipantImpl) SendSpeakerUpdate(speakers []*livekit.SpeakerInfo) error {
	if !p.IsReady() {
		return nil
	}

	var scopedSpeakers []*livekit.SpeakerInfo
	for _, s := range speakers {
		participantID := livekit.ParticipantID(s.Sid)
		if p.isSubscribedTo(participantID) || participantID == p.ID() {
			scopedSpeakers = append(scopedSpeakers, s)
		}
	}

	if len(scopedSpeakers) == 0 {
		return nil
	}

	return p.writeMessage(&livekit.SignalResponse{
		Message: &livekit.SignalResponse_SpeakersChanged{
			SpeakersChanged: &livekit.SpeakersChanged{
				Speakers: scopedSpeakers,
			},
		},
	})
}

func (p *ParticipantImpl) SendDataPacket(dp *livekit.DataPacket) error {
	if p.State() != livekit.ParticipantInfo_ACTIVE {
		return ErrDataChannelUnavailable
	}

	data, err := proto.Marshal(dp)
	if err != nil {
		return err
	}

	var dc *webrtc.DataChannel
	if dp.Kind == livekit.DataPacket_RELIABLE {
		if p.SubscriberAsPrimary() {
			dc = p.reliableDCSub
		} else {
			dc = p.reliableDC
		}
	} else {
		if p.SubscriberAsPrimary() {
			dc = p.lossyDCSub
		} else {
			dc = p.lossyDC
		}
	}

	if dc == nil {
		return ErrDataChannelUnavailable
	}
	return dc.Send(data)
}

func (p *ParticipantImpl) SendRoomUpdate(room *livekit.Room) error {
	return p.writeMessage(&livekit.SignalResponse{
		Message: &livekit.SignalResponse_RoomUpdate{
			RoomUpdate: &livekit.RoomUpdate{
				Room: room,
			},
		},
	})
}

func (p *ParticipantImpl) SendConnectionQualityUpdate(update *livekit.ConnectionQualityUpdate) error {
	return p.writeMessage(&livekit.SignalResponse{
		Message: &livekit.SignalResponse_ConnectionQuality{
			ConnectionQuality: update,
		},
	})
}

func (p *ParticipantImpl) SendRefreshToken(token string) error {
	return p.writeMessage(&livekit.SignalResponse{
		Message: &livekit.SignalResponse_RefreshToken{
			RefreshToken: token,
		},
	})
}

func (p *ParticipantImpl) SetTrackMuted(trackID livekit.TrackID, muted bool, fromAdmin bool) {
	// when request is coming from admin, send message to current participant
	if fromAdmin {
		_ = p.writeMessage(&livekit.SignalResponse{
			Message: &livekit.SignalResponse_Mute{
				Mute: &livekit.MuteTrackRequest{
					Sid:   string(trackID),
					Muted: muted,
				},
			},
		})
	}

	p.setTrackMuted(trackID, muted)
}

func (p *ParticipantImpl) GetAudioLevel() (level uint8, active bool) {
	level = SilentAudioLevel
	for _, pt := range p.GetPublishedTracks() {
		tl, ta := pt.(types.LocalMediaTrack).GetAudioLevel()
		if ta {
			active = true
			if tl < level {
				level = tl
			}
		}
	}
	return
}

func (p *ParticipantImpl) GetConnectionQuality() *livekit.ConnectionQualityInfo {
	// avg loss across all tracks, weigh published the same as subscribed
	totalScore, numTracks := p.getPublisherConnectionQuality()

	p.lock.RLock()
	for _, subTrack := range p.subscribedTracks {
		if subTrack.IsMuted() || subTrack.MediaTrack().IsMuted() {
			continue
		}
		totalScore += subTrack.DownTrack().GetConnectionScore()
		numTracks++
	}
	p.lock.RUnlock()

	avgScore := float32(5.0)
	if numTracks > 0 {
		avgScore = totalScore / float32(numTracks)
	}

	rating := connectionquality.Score2Rating(avgScore)

	return &livekit.ConnectionQualityInfo{
		ParticipantSid: string(p.ID()),
		Quality:        rating,
		Score:          float32(avgScore),
	}
}

func (p *ParticipantImpl) GetSubscribedParticipants() []livekit.ParticipantID {
	var participantIDs []livekit.ParticipantID
	p.subscribedTo.Range(func(key, _ interface{}) bool {
		if participantID, ok := key.(livekit.ParticipantID); ok {
			participantIDs = append(participantIDs, participantID)
		}
		return true
	})
	return participantIDs
}

func (p *ParticipantImpl) CanPublish() bool {
	return p.permission == nil || p.permission.CanPublish
}

func (p *ParticipantImpl) CanSubscribe() bool {
	return p.permission == nil || p.permission.CanSubscribe
}

func (p *ParticipantImpl) CanPublishData() bool {
	return p.permission == nil || p.permission.CanPublishData
}

func (p *ParticipantImpl) Hidden() bool {
	return p.params.Hidden
}

func (p *ParticipantImpl) IsRecorder() bool {
	return p.params.Recorder
}

func (p *ParticipantImpl) SubscriberAsPrimary() bool {
	return p.subscriberAsPrimary
}

func (p *ParticipantImpl) SubscriberPC() *webrtc.PeerConnection {
	return p.subscriber.pc
}

func (p *ParticipantImpl) UpdateSubscribedTrackSettings(trackID livekit.TrackID, settings *livekit.UpdateTrackSettings) error {
	p.lock.Lock()
	p.subscribedTracksSettings[trackID] = settings

	subTrack := p.subscribedTracks[trackID]
	if subTrack == nil {
		p.lock.Unlock()
		p.params.Logger.Warnw("could not find subscribed track", nil, "trackID", trackID)
		return errors.New("could not find subscribed track")
	}
	p.lock.Unlock()

	subTrack.UpdateSubscriberSettings(settings)
	return nil
}

// AddSubscribedTrack adds a track to the participant's subscribed list
func (p *ParticipantImpl) AddSubscribedTrack(subTrack types.SubscribedTrack) {
	p.params.Logger.Debugw("added subscribedTrack",
		"publisherID", subTrack.PublisherID(),
		"publisherIdentity", subTrack.PublisherIdentity(),
		"track", subTrack.ID())
	p.lock.Lock()
	p.subscribedTracks[subTrack.ID()] = subTrack
	settings := p.subscribedTracksSettings[subTrack.ID()]
	p.lock.Unlock()

	subTrack.OnBind(func() {
		p.subscriber.AddTrack(subTrack)
	})

	if settings != nil {
		subTrack.UpdateSubscriberSettings(settings)
	}

	p.subscribedTo.Store(subTrack.PublisherID(), struct{}{})
}

// RemoveSubscribedTrack removes a track to the participant's subscribed list
func (p *ParticipantImpl) RemoveSubscribedTrack(subTrack types.SubscribedTrack) {
	p.params.Logger.Debugw("removed subscribedTrack",
		"publisherID", subTrack.PublisherID(),
		"publisherIdentity", subTrack.PublisherIdentity(),
		"track", subTrack.ID(), "kind", subTrack.DownTrack().Kind())

	p.subscriber.RemoveTrack(subTrack)

	p.lock.Lock()
	delete(p.subscribedTracks, subTrack.ID())
	// remove from subscribed map
	numRemaining := 0
	for _, st := range p.subscribedTracks {
		if st.PublisherID() == subTrack.PublisherID() {
			numRemaining++
		}
	}

	//
	// NOTE
	// subscribedTrackSettings should not deleted on removal as it is needed if corresponding publisher migrated
	// LK-TODO: find a way to clean these up
	//

	p.lock.Unlock()

	if numRemaining == 0 {
		p.subscribedTo.Delete(subTrack.PublisherID())

		//
		// When a participant leaves OR
		// this participant unsubscribes from all tracks of another participant,
		// have to send speaker update indicating that the participant speaker is no long active
		// so that clients can clean up their speaker state for the leaving/unsubscribed participant
		//
		if p.ProtocolVersion().SupportsSpeakerChanged() {
			_ = p.writeMessage(&livekit.SignalResponse{
				Message: &livekit.SignalResponse_SpeakersChanged{
					SpeakersChanged: &livekit.SpeakersChanged{
						Speakers: []*livekit.SpeakerInfo{
							{
								Sid:    string(subTrack.PublisherID()),
								Level:  0,
								Active: false,
							},
						},
					},
				},
			})
		}
	}
}

func (p *ParticipantImpl) SubscriptionPermissionUpdate(publisherID livekit.ParticipantID, trackID livekit.TrackID, allowed bool) {
	p.lock.Lock()
	if allowed {
		delete(p.disallowedSubscriptions, trackID)
	} else {
		p.disallowedSubscriptions[trackID] = publisherID
	}
	p.lock.Unlock()

	err := p.writeMessage(&livekit.SignalResponse{
		Message: &livekit.SignalResponse_SubscriptionPermissionUpdate{
			SubscriptionPermissionUpdate: &livekit.SubscriptionPermissionUpdate{
				ParticipantSid: string(publisherID),
				TrackSid:       string(trackID),
				Allowed:        allowed,
			},
		},
	})
	if err != nil {
		p.params.Logger.Errorw("could not send subscription permission update", err)
	}
}

func (p *ParticipantImpl) UpdateRTT(rtt uint32) {
	now := time.Now()
	p.lock.Lock()
	if now.Sub(p.rttUpdatedAt) < rttUpdateInterval || p.lastRTT == rtt {
		p.lock.Unlock()
		return
	}
	p.rttUpdatedAt = now
	p.lastRTT = rtt
	p.lock.Unlock()

	for _, pt := range p.GetPublishedTracks() {
		pt.(types.LocalMediaTrack).SetRTT(rtt)
	}
}

func (p *ParticipantImpl) setupUpTrackManager() {
	p.UpTrackManager = NewUpTrackManager(UpTrackManagerParams{
		SID:    p.params.SID,
		Logger: p.params.Logger,
	})

	p.UpTrackManager.OnPublishedTrackUpdated(func(track types.MediaTrack, onlyIfReady bool) {
		if onlyIfReady && !p.IsReady() {
			return
		}

		if p.onTrackUpdated != nil {
			p.onTrackUpdated(p, track)
		}
	})

	p.UpTrackManager.OnUpTrackManagerClose(p.onUpTrackManagerClose)
}

func (p *ParticipantImpl) sendIceCandidate(c *webrtc.ICECandidate, target livekit.SignalTarget) {
	ci := c.ToJSON()

	// write candidate
	p.params.Logger.Debugw("sending ice candidates",
		"candidate", c.String())
	trickle := ToProtoTrickle(ci)
	trickle.Target = target
	_ = p.writeMessage(&livekit.SignalResponse{
		Message: &livekit.SignalResponse_Trickle{
			Trickle: trickle,
		},
	})
}

func (p *ParticipantImpl) updateState(state livekit.ParticipantInfo_State) {
	oldState := p.State()
	if state == oldState {
		return
	}
	p.state.Store(state)
	p.params.Logger.Debugw("updating participant state", "state", state.String())
	p.lock.RLock()
	onStateChange := p.onStateChange
	p.lock.RUnlock()
	if onStateChange != nil {
		go func() {
			defer Recover()
			onStateChange(p, oldState)
		}()
	}
}

func (p *ParticipantImpl) writeMessage(msg *livekit.SignalResponse) error {
	if p.State() == livekit.ParticipantInfo_DISCONNECTED {
		return nil
	}
	sink := p.params.Sink
	if sink == nil {
		return nil
	}
	err := sink.WriteMessage(msg)
	if err != nil {
		p.params.Logger.Warnw("could not send message to participant", err,
			"message", fmt.Sprintf("%T", msg.Message))
		return err
	}
	return nil
}

// when the server has an offer for participant
func (p *ParticipantImpl) onOffer(offer webrtc.SessionDescription) {
	if p.State() == livekit.ParticipantInfo_DISCONNECTED {
		// skip when disconnected
		return
	}

	p.params.Logger.Debugw("sending server offer to participant")

	err := p.writeMessage(&livekit.SignalResponse{
		Message: &livekit.SignalResponse_Offer{
			Offer: ToProtoSessionDescription(offer),
		},
	})
	if err != nil {
		prometheus.ServiceOperationCounter.WithLabelValues("offer", "error", "write_message").Add(1)
	} else {
		prometheus.ServiceOperationCounter.WithLabelValues("offer", "success", "").Add(1)
	}
}

// when a new remoteTrack is created, creates a Track and adds it to room
func (p *ParticipantImpl) onMediaTrack(track *webrtc.TrackRemote, rtpReceiver *webrtc.RTPReceiver) {
	if p.State() == livekit.ParticipantInfo_DISCONNECTED {
		return
	}

	p.params.Logger.Debugw("mediaTrack added",
		"kind", track.Kind().String(),
		"track", track.ID(),
		"rid", track.RID(),
		"SSRC", track.SSRC())

	if !p.CanPublish() {
		p.params.Logger.Warnw("no permission to publish mediaTrack", nil)
		return
	}

	publishedTrack, isNewTrack := p.mediaTrackReceived(track, rtpReceiver)
	if !isNewTrack && publishedTrack != nil && p.IsReady() && p.onTrackUpdated != nil {
		p.onTrackUpdated(p, publishedTrack)
	}
}

func (p *ParticipantImpl) OnDataTrackPublished(f func(types.LocalParticipant, types.DataTrack)) {
	p.onDataTrackPublished = f
}

func (p *ParticipantImpl) onDataChannel(dc *webrtc.DataChannel) {
	if p.State() == livekit.ParticipantInfo_DISCONNECTED {
		return
	}
	if p.dataTrack == nil {
		p.dataTrack = NewDataTrack(livekit.TrackID("DT_"+p.params.SID), p.params.SID, p.params.Logger)
		if p.onDataTrackPublished != nil {
			p.onDataTrackPublished(p, p.dataTrack)
		}
	}
	label := dc.Label()
	switch label {
	case reliableDataChannel:
		p.reliableDC = dc
		dc.OnMessage(func(msg webrtc.DataChannelMessage) {
			p.dataTrack.Write(label, msg.Data)
			// p.handleDataMessage(livekit.DataPacket_RELIABLE, msg.Data)
		})
	case lossyDataChannel:
		p.lossyDC = dc
		dc.OnMessage(func(msg webrtc.DataChannelMessage) {
			p.dataTrack.Write(label, msg.Data)
			// p.handleDataMessage(livekit.DataPacket_LOSSY, msg.Data)
		})
	default:
		p.params.Logger.Warnw("unsupported datachannel added", nil, "label", dc.Label())
	}
}

func (p *ParticipantImpl) handleDataMessage(kind livekit.DataPacket_Kind, data []byte) {
	// dp := livekit.DataPacket{}
	// if err := proto.Unmarshal(data, &dp); err != nil {
	// 	p.params.Logger.Warnw("could not parse data packet", err)
	// 	return
	// }

	// // trust the channel that it came in as the source of truth
	// dp.Kind = kind

	// // only forward on user payloads
	// switch payload := dp.Value.(type) {
	// case *livekit.DataPacket_User:
	// 	if p.onDataPacket != nil {
	// 		payload.User.ParticipantSid = string(p.params.SID)
	// 		p.onDataPacket(p, &dp)
	// 	}
	// default:
	// 	p.params.Logger.Warnw("received unsupported data packet", nil, "payload", payload)
	// }
}

func (p *ParticipantImpl) handlePrimaryStateChange(state webrtc.PeerConnectionState) {
	if state == webrtc.PeerConnectionStateConnected {
		prometheus.ServiceOperationCounter.WithLabelValues("ice_connection", "success", "").Add(1)
		if !p.hasPendingMigratedTrack() && p.MigrateState() == types.MigrateStateSync {
			p.SetMigrateState(types.MigrateStateComplete)
		}
		p.updateState(livekit.ParticipantInfo_ACTIVE)
	} else if state == webrtc.PeerConnectionStateFailed {
		// only close when failed, to allow clients opportunity to reconnect
		go func() {
			_ = p.Close(false)
		}()
	}
}

// downTracksRTCPWorker sends SenderReports periodically when the participant is subscribed to
// other publishedTracks in the room.
func (p *ParticipantImpl) downTracksRTCPWorker() {
	defer Recover()
	for {
		time.Sleep(5 * time.Second)

		if p.State() == livekit.ParticipantInfo_DISCONNECTED {
			return
		}
		if p.subscriber.pc.ConnectionState() != webrtc.PeerConnectionStateConnected {
			continue
		}

		var srs []rtcp.Packet
		var sd []rtcp.SourceDescriptionChunk
		p.lock.RLock()
		for _, subTrack := range p.subscribedTracks {
			sr := subTrack.DownTrack().CreateSenderReport()
			chunks := subTrack.DownTrack().CreateSourceDescriptionChunks()
			if sr == nil || chunks == nil {
				continue
			}
			srs = append(srs, sr)
			sd = append(sd, chunks...)
		}
		p.lock.RUnlock()

		// now send in batches of sdBatchSize
		var batch []rtcp.SourceDescriptionChunk
		var pkts []rtcp.Packet
		batchSize := 0
		for len(sd) > 0 || len(srs) > 0 {
			numSRs := len(srs)
			if numSRs > 0 {
				if numSRs > sdBatchSize {
					numSRs = sdBatchSize
				}
				pkts = append(pkts, srs[:numSRs]...)
				srs = srs[numSRs:]
			}

			size := len(sd)
			spaceRemain := sdBatchSize - batchSize
			if spaceRemain > 0 && size > 0 {
				if size > spaceRemain {
					size = spaceRemain
				}
				batch = sd[:size]
				sd = sd[size:]
				pkts = append(pkts, &rtcp.SourceDescription{Chunks: batch})
				if err := p.subscriber.pc.WriteRTCP(pkts); err != nil {
					if err == io.EOF || err == io.ErrClosedPipe {
						return
					}
					logger.Errorw("could not send down track reports", err)
				}
			}

			pkts = pkts[:0]
			batchSize = 0
		}
	}
}

func (p *ParticipantImpl) configureReceiverDTX() {
	//
	// DTX (Discontinuous Transmission) allows audio bandwidth saving
	// by not sending packets during silence periods.
	//
	// Publisher side DTX can enabled by included `usedtx=1` in
	// the `fmtp` line corresponding to audio codec (Opus) in SDP.
	// By doing this in the SDP `answer`, it can be controlled from
	// server side and avoid doing it in all the client SDKs.
	//
	// Ideally, a publisher should be able to specify per audio
	// track if DTX should be enabled. But, translating the
	// DTX preference of publisher to the correct transceiver
	// is non-deterministic due to the lack of a synchronizing id
	// like the track id. The codec preference to set DTX needs
	// to be done
	//   - after calling `SetRemoteDescription` which sets up
	//     the transceivers, but there are no tracks in the
	//     transceiver yet
	//   - before calling `CreateAnswer`
	// Due to the absence of tracks when it is required to set DTX,
	// it is not possible to cross reference against a pending track
	// with the same track id.
	//
	// Due to the restriction above and given that in practice
	// most of the time there is going to be only one audio track
	// that is published, do the following
	//    - if there is no pending audio track, no-op
	//    - if there are no audio transceivers without tracks, no-op
	//    - else, apply the DTX setting from pending audio track
	//      to the audio transceiver without no tracks
	//
	// NOTE: The above logic will fail if there is an `offer` SDP with
	// multiple audio tracks. At that point, there might be a need to
	// rely on something like order of tracks. TODO
	//
	enableDTX := p.getDTX()
	transceivers := p.publisher.pc.GetTransceivers()
	for _, transceiver := range transceivers {
		if transceiver.Kind() != webrtc.RTPCodecTypeAudio {
			continue
		}

		receiver := transceiver.Receiver()
		if receiver == nil || receiver.Track() != nil {
			continue
		}

		var modifiedReceiverCodecs []webrtc.RTPCodecParameters

		receiverCodecs := receiver.GetParameters().Codecs
		for _, receiverCodec := range receiverCodecs {
			if receiverCodec.MimeType == webrtc.MimeTypeOpus {
				fmtpUseDTX := "usedtx=1"
				// remove occurrence in the middle
				sdpFmtpLine := strings.ReplaceAll(receiverCodec.SDPFmtpLine, fmtpUseDTX+";", "")
				// remove occurrence at the end
				sdpFmtpLine = strings.ReplaceAll(sdpFmtpLine, fmtpUseDTX, "")
				if enableDTX {
					sdpFmtpLine += ";" + fmtpUseDTX
				}
				receiverCodec.SDPFmtpLine = sdpFmtpLine
			}
			modifiedReceiverCodecs = append(modifiedReceiverCodecs, receiverCodec)
		}

		//
		// As `SetCodecPreferences` on a transceiver replaces all codecs,
		// cycle through sender codecs also and add them before calling
		// `SetCodecPreferences`
		//
		var senderCodecs []webrtc.RTPCodecParameters
		sender := transceiver.Sender()
		if sender != nil {
			senderCodecs = sender.GetParameters().Codecs
		}

		err := transceiver.SetCodecPreferences(append(modifiedReceiverCodecs, senderCodecs...))
		if err != nil {
			p.params.Logger.Warnw("failed to SetCodecPreferences", err)
		}
	}
}

func (p *ParticipantImpl) isSubscribedTo(participantID livekit.ParticipantID) bool {
	_, ok := p.subscribedTo.Load(participantID)
	return ok
}

func (p *ParticipantImpl) onStreamStateChange(update *sfu.StreamStateUpdate) error {
	if len(update.StreamStates) == 0 {
		return nil
	}

	streamStateUpdate := &livekit.StreamStateUpdate{}
	for _, streamStateInfo := range update.StreamStates {
		state := livekit.StreamState_ACTIVE
		if streamStateInfo.State == sfu.StreamStatePaused {
			state = livekit.StreamState_PAUSED
		}
		streamStateUpdate.StreamStates = append(streamStateUpdate.StreamStates, &livekit.StreamStateInfo{
			ParticipantSid: string(streamStateInfo.ParticipantID),
			TrackSid:       string(streamStateInfo.TrackID),
			State:          state,
		})
	}

	return p.writeMessage(&livekit.SignalResponse{
		Message: &livekit.SignalResponse_StreamStateUpdate{
			StreamStateUpdate: streamStateUpdate,
		},
	})
}

func (p *ParticipantImpl) onSubscribedMaxQualityChange(trackID livekit.TrackID, subscribedQualities []*livekit.SubscribedQuality, maxSubscribedQuality livekit.VideoQuality) error {
	if len(subscribedQualities) == 0 {
		return nil
	}

	subscribedQualityUpdate := &livekit.SubscribedQualityUpdate{
		TrackSid:            string(trackID),
		SubscribedQualities: subscribedQualities,
	}

	p.params.Telemetry.TrackMaxSubscribedVideoQuality(context.Background(), p.ID(), &livekit.TrackInfo{Sid: string(trackID), Type: livekit.TrackType_VIDEO}, maxSubscribedQuality)

	return p.writeMessage(&livekit.SignalResponse{
		Message: &livekit.SignalResponse_SubscribedQualityUpdate{
			SubscribedQualityUpdate: subscribedQualityUpdate,
		},
	})
}

func (p *ParticipantImpl) addPendingTrack(req *livekit.AddTrackRequest) *livekit.TrackInfo {
	if p.getPublishedTrackBySignalCid(req.Cid) != nil || p.getPublishedTrackBySdpCid(req.Cid) != nil {
		return nil
	}

	p.pendingTracksLock.Lock()
	defer p.pendingTracksLock.Unlock()

	// if track is already published, reject
	if p.pendingTracks[req.Cid] != nil {
		return nil
	}

	ti := &livekit.TrackInfo{
		Type:       req.Type,
		Name:       req.Name,
		Sid:        utils.NewGuid(utils.TrackPrefix),
		Width:      req.Width,
		Height:     req.Height,
		Muted:      req.Muted,
		DisableDtx: req.DisableDtx,
		Source:     req.Source,
		Layers:     req.Layers,
	}
	p.pendingTracks[req.Cid] = &pendingTrackInfo{TrackInfo: ti}

	return ti
}

func (p *ParticipantImpl) setTrackMuted(trackID livekit.TrackID, muted bool) {
	track := p.UpTrackManager.SetPublishedTrackMuted(trackID, muted)
	if track != nil {
		// handled in UpTrackManager for a published track, no need to update state of pending track
		return
	}

	isPending := false
	p.pendingTracksLock.RLock()
	for _, ti := range p.pendingTracks {
		if livekit.TrackID(ti.Sid) == trackID {
			ti.Muted = muted
			isPending = true
			break
		}
	}
	p.pendingTracksLock.RUnlock()

	if !isPending {
		p.params.Logger.Warnw("could not locate track", nil, "track", trackID)
	}
}

func (p *ParticipantImpl) getPublisherConnectionQuality() (totalScore float32, numTracks int) {
	for _, pt := range p.GetPublishedTracks() {
		if pt.IsMuted() {
			continue
		}
		totalScore += pt.(types.LocalMediaTrack).GetConnectionScore()
		numTracks++
	}

	return
}

func (p *ParticipantImpl) getDTX() bool {
	p.pendingTracksLock.RLock()
	defer p.pendingTracksLock.RUnlock()

	//
	// Although DTX is set per track, there are cases where
	// pending track has to be looked up by kind. This happens
	// when clients change track id between signalling and SDP.
	// In that case, look at all pending tracks by kind and
	// enable DTX even if one has it enabled.
	//
	// Most of the time in practice, there is going to be one
	// audio kind track and hence this is fine.
	//
	for _, ti := range p.pendingTracks {
		if ti.Type == livekit.TrackType_AUDIO {
			if !ti.TrackInfo.DisableDtx {
				return true
			}
		}
	}

	return false
}

func (p *ParticipantImpl) mediaTrackReceived(track *webrtc.TrackRemote, rtpReceiver *webrtc.RTPReceiver) (types.MediaTrack, bool) {
	p.pendingTracksLock.Lock()
	newTrack := false

	// use existing mediatrack to handle simulcast
	mt, ok := p.getPublishedTrackBySdpCid(track.ID()).(*MediaTrack)
	if !ok {
		signalCid, ti := p.getPendingTrack(track.ID(), ToProtoTrackKind(track.Kind()))
		if ti == nil {
			p.pendingTracksLock.Unlock()
			return nil, false
		}

		ti.MimeType = track.Codec().MimeType

		var mid string
		for _, tr := range p.publisher.pc.GetTransceivers() {
			if tr.Receiver() == rtpReceiver {
				mid = tr.Mid()
				break
			}
		}
		ti.Mid = mid

		mt = NewMediaTrack(MediaTrackParams{
			TrackInfo:           ti,
			SignalCid:           signalCid,
			SdpCid:              track.ID(),
			ParticipantID:       p.params.SID,
			ParticipantIdentity: p.params.Identity,
			RTCPChan:            p.rtcpCh,
			BufferFactory:       p.params.Config.BufferFactory,
			ReceiverConfig:      p.params.Config.Receiver,
			AudioConfig:         p.params.AudioConfig,
			Telemetry:           p.params.Telemetry,
			Logger:              LoggerWithTrack(p.params.Logger, livekit.TrackID(ti.Sid)),
			SubscriberConfig:    p.params.Config.Subscriber,
			PLIThrottleConfig:   p.params.PLIThrottleConfig,
		})

		for ssrc, info := range p.params.SimTracks {
			if info.Mid == mid {
				mt.TrySetSimulcastSSRC(uint8(sfu.RidToLayer(info.Rid)), ssrc)
			}
		}

		mt.OnSubscribedMaxQualityChange(p.onSubscribedMaxQualityChange)

		// add to published and clean up pending
		p.UpTrackManager.AddPublishedTrack(mt)
		delete(p.pendingTracks, signalCid)

		newTrack = true
	}

	ssrc := uint32(track.SSRC())
	if p.twcc == nil {
		p.twcc = twcc.NewTransportWideCCResponder(ssrc)
		p.twcc.OnFeedback(func(pkt rtcp.RawPacket) {
			if err := p.publisher.pc.WriteRTCP([]rtcp.Packet{&pkt}); err != nil {
				p.params.Logger.Errorw("could not write RTCP to participant", err)
			}
		})
	}
	p.pendingTracksLock.Unlock()

	mt.AddReceiver(rtpReceiver, track, p.twcc)

	if newTrack {
		p.handleTrackPublished(mt)
	}

	return mt, newTrack
}

func (p *ParticipantImpl) handleTrackPublished(track types.MediaTrack) {
	if !p.hasPendingMigratedTrack() {
		p.SetMigrateState(types.MigrateStateComplete)
	}

	if p.onTrackPublished != nil {
		p.onTrackPublished(p, track)
	}
}

func (p *ParticipantImpl) hasPendingMigratedTrack() bool {
	p.pendingTracksLock.RLock()
	defer p.pendingTracksLock.RUnlock()

	for _, t := range p.pendingTracks {
		if t.migrated {
			return true
		}
	}

	return false
}

func (p *ParticipantImpl) onUpTrackManagerClose() {
	close(p.rtcpCh)
}

func (p *ParticipantImpl) getPendingTrack(clientId string, kind livekit.TrackType) (string, *livekit.TrackInfo) {
	signalCid := clientId
	trackInfo := p.pendingTracks[clientId]

	if trackInfo == nil {
		//
		// If no match on client id, find first one matching type
		// as MediaStreamTrack can change client id when transceiver
		// is added to peer connection.
		//
		for cid, ti := range p.pendingTracks {
			if ti.Type == kind {
				trackInfo = ti
				signalCid = cid
				break
			}
		}
	}

	// if still not found, we are done
	if trackInfo == nil {
		p.params.Logger.Errorw("track info not published prior to track", nil, "clientId", clientId)
		return signalCid, nil
	}

	return signalCid, trackInfo.TrackInfo
}

func (p *ParticipantImpl) getPublishedTrackBySignalCid(clientId string) types.MediaTrack {
	for _, publishedTrack := range p.GetPublishedTracks() {
		if publishedTrack.(types.LocalMediaTrack).SignalCid() == clientId {
			return publishedTrack
		}
	}

	return nil
}

func (p *ParticipantImpl) getPublishedTrackBySdpCid(clientId string) types.MediaTrack {
	for _, publishedTrack := range p.GetPublishedTracks() {
		if publishedTrack.(types.LocalMediaTrack).SdpCid() == clientId {
			return publishedTrack
		}
	}

	return nil
}

func (p *ParticipantImpl) rtcpSendWorker() {
	defer Recover()

	// read from rtcpChan
	for pkts := range p.rtcpCh {
		if pkts == nil {
			return
		}

		if err := p.publisher.pc.WriteRTCP(pkts); err != nil {
			p.params.Logger.Errorw("could not write RTCP to participant", err)
		}
	}
}

func (p *ParticipantImpl) DebugInfo() map[string]interface{} {
	info := map[string]interface{}{
		"ID":    p.params.SID,
		"State": p.State().String(),
	}

	pendingTrackInfo := make(map[string]interface{})
	p.pendingTracksLock.RLock()
	for clientID, ti := range p.pendingTracks {
		pendingTrackInfo[clientID] = map[string]interface{}{
			"Sid":       ti.Sid,
			"Type":      ti.Type.String(),
			"Simulcast": ti.Simulcast,
		}
	}
	p.pendingTracksLock.RUnlock()
	info["PendingTracks"] = pendingTrackInfo

	info["UpTrackManager"] = p.UpTrackManager.DebugInfo()

	subscribedTrackInfo := make(map[livekit.TrackID]interface{})
	p.lock.RLock()
	for _, track := range p.subscribedTracks {
		dt := track.DownTrack().DebugInfo()
		dt["SubMuted"] = track.IsMuted()
		subscribedTrackInfo[track.ID()] = dt
	}
	p.lock.RUnlock()
	info["SubscribedTracks"] = subscribedTrackInfo

	return info
}

<<<<<<< HEAD
func (p *ParticipantImpl) GetDataTrack() types.DataTrack {
	return p.dataTrack
=======
func (p *ParticipantImpl) handlePendingDataChannels() {
	p.lock.Lock()
	defer p.lock.Unlock()
	ordered := true
	negotiated := true
	for _, ci := range p.pendingDataChannels {
		if ci.Label == lossyDataChannel && p.lossyDC == nil {
			retransmits := uint16(0)
			id := uint16(ci.GetId())
			dc, err := p.publisher.pc.CreateDataChannel(lossyDataChannel, &webrtc.DataChannelInit{
				Ordered:        &ordered,
				MaxRetransmits: &retransmits,
				Negotiated:     &negotiated,
				ID:             &id,
			})
			if err != nil {
				p.params.Logger.Errorw("create migrated data channel failed", err, "label", lossyDataChannel)
			} else {
				p.lossyDC = dc
				dc.OnMessage(func(msg webrtc.DataChannelMessage) {
					p.handleDataMessage(livekit.DataPacket_LOSSY, msg.Data)
				})
			}
		} else if ci.Label == reliableDataChannel && p.reliableDC == nil {
			id := uint16(ci.GetId())
			dc, err := p.publisher.pc.CreateDataChannel(reliableDataChannel, &webrtc.DataChannelInit{
				Ordered:    &ordered,
				Negotiated: &negotiated,
				ID:         &id,
			})
			if err != nil {
				p.params.Logger.Errorw("create migrated data channel failed", err, "label", reliableDataChannel)
			} else {
				p.reliableDC = dc
				dc.OnMessage(func(msg webrtc.DataChannelMessage) {
					p.handleDataMessage(livekit.DataPacket_RELIABLE, msg.Data)
				})
			}
		}
	}
	p.pendingDataChannels = nil
>>>>>>> c2d3e6e3
}<|MERGE_RESOLUTION|>--- conflicted
+++ resolved
@@ -116,22 +116,14 @@
 	onTrackUpdated   func(types.LocalParticipant, types.MediaTrack)
 	onStateChange    func(p types.LocalParticipant, oldState livekit.ParticipantInfo_State)
 	onMetadataUpdate func(types.LocalParticipant)
-	// onDataPacket     func(types.LocalParticipant, *livekit.DataPacket)
-
-<<<<<<< HEAD
-	migrateState    atomic.Value // types.MigrateState
-	pendingOffer    *webrtc.SessionDescription
-	onClose         func(types.LocalParticipant, map[livekit.TrackID]livekit.ParticipantID)
-	onClaimsChanged func(participant types.LocalParticipant)
-
-	onDataTrackPublished func(types.LocalParticipant, types.DataTrack)
-=======
+
 	migrateState        atomic.Value // types.MigrateState
 	pendingOffer        *webrtc.SessionDescription
 	pendingDataChannels []*livekit.DataChannelInfo
 	onClose             func(types.LocalParticipant, map[livekit.TrackID]livekit.ParticipantID)
 	onClaimsChanged     func(participant types.LocalParticipant)
->>>>>>> c2d3e6e3
+
+	onDataTrackPublished func(types.LocalParticipant, types.DataTrack)
 }
 
 func NewParticipant(params ParticipantParams, perms *livekit.ParticipantPermission) (*ParticipantImpl, error) {
@@ -1643,10 +1635,10 @@
 	return info
 }
 
-<<<<<<< HEAD
 func (p *ParticipantImpl) GetDataTrack() types.DataTrack {
 	return p.dataTrack
-=======
+}
+
 func (p *ParticipantImpl) handlePendingDataChannels() {
 	p.lock.Lock()
 	defer p.lock.Unlock()
@@ -1688,5 +1680,4 @@
 		}
 	}
 	p.pendingDataChannels = nil
->>>>>>> c2d3e6e3
 }
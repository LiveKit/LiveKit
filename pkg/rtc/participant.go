--- conflicted
+++ resolved
@@ -998,15 +998,12 @@
 			"trackID", publishedTrack.ID(),
 			"rid", track.RID(),
 			"SSRC", track.SSRC())
-<<<<<<< HEAD
 	} else {
 		p.params.Logger.Warnw("webrtc Track published but can't find MediaTrack", nil,
 			"kind", track.Kind().String(),
 			"webrtcTrackID", track.ID(),
 			"rid", track.RID(),
 			"SSRC", track.SSRC())
-=======
->>>>>>> 081b9714
 	}
 	if !isNewTrack && publishedTrack != nil && p.IsReady() && p.onTrackUpdated != nil {
 		p.onTrackUpdated(p, publishedTrack)

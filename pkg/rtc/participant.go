package rtc

import (
	"fmt"
	"io"
	"strings"
	"sync"
	"sync/atomic"
	"time"

	"github.com/livekit/livekit-server/pkg/sfu/connectionquality"

	lru "github.com/hashicorp/golang-lru"
	"github.com/livekit/protocol/livekit"
	"github.com/livekit/protocol/logger"
	"github.com/livekit/protocol/utils"
	"github.com/pion/rtcp"
	"github.com/pion/webrtc/v3"
	"github.com/pkg/errors"
	"google.golang.org/protobuf/proto"

	"github.com/livekit/livekit-server/pkg/config"
	"github.com/livekit/livekit-server/pkg/routing"
	"github.com/livekit/livekit-server/pkg/rtc/types"
	"github.com/livekit/livekit-server/pkg/sfu"
	"github.com/livekit/livekit-server/pkg/sfu/twcc"
	"github.com/livekit/livekit-server/pkg/telemetry"
	"github.com/livekit/livekit-server/pkg/telemetry/prometheus"
	"github.com/livekit/livekit-server/version"
)

const (
	lossyDataChannel    = "_lossy"
	reliableDataChannel = "_reliable"
	sdBatchSize         = 20
)

type ParticipantParams struct {
<<<<<<< HEAD
	Identity        string
	SID             string
	Config          *WebRTCConfig
	Sink            routing.MessageSink
	AudioConfig     config.AudioConfig
	ProtocolVersion types.ProtocolVersion
	Telemetry       telemetry.TelemetryService
	ThrottleConfig  config.PLIThrottleConfig
	EnabledCodecs   []*livekit.Codec
	Hidden          bool
	Recorder        bool
	Logger          logger.Logger
	SimTracks       map[uint32]SimulcastTrackInfo
=======
	Identity                livekit.ParticipantIdentity
	Name                    livekit.ParticipantName
	SID                     livekit.ParticipantID
	Config                  *WebRTCConfig
	Sink                    routing.MessageSink
	AudioConfig             config.AudioConfig
	ProtocolVersion         types.ProtocolVersion
	Telemetry               telemetry.TelemetryService
	ThrottleConfig          config.PLIThrottleConfig
	CongestionControlConfig config.CongestionControlConfig
	EnabledCodecs           []*livekit.Codec
	Hidden                  bool
	Recorder                bool
	Logger                  logger.Logger
>>>>>>> 5064f35c
}

type ParticipantImpl struct {
	params      ParticipantParams
	publisher   *PCTransport
	subscriber  *PCTransport
	isClosed    utils.AtomicFlag
	permission  *livekit.ParticipantPermission
	state       atomic.Value // livekit.ParticipantInfo_State
	updateCache *lru.Cache

	// reliable and unreliable data channels
	reliableDC    *webrtc.DataChannel
	reliableDCSub *webrtc.DataChannel
	lossyDC       *webrtc.DataChannel
	lossyDCSub    *webrtc.DataChannel

	// when first connected
	connectedAt time.Time

	// JSON encoded metadata to pass to clients
	metadata string

	// hold reference for MediaTrack
	twcc *twcc.Responder

	uptrackManager *UptrackManager

	// tracks the current participant is subscribed to, map of sid => DownTrack
	subscribedTracks map[livekit.TrackID]types.SubscribedTrack
	// keeps track of disallowed tracks
	disallowedSubscriptions map[livekit.TrackID]livekit.ParticipantID // trackID -> publisherID
	// keep track of other publishers identities that we are subscribed to
	subscribedTo sync.Map // livekit.ParticipantID => struct{}

	lock       sync.RWMutex
	once       sync.Once
	updateLock sync.Mutex

	// callbacks & handlers
	onTrackPublished func(types.Participant, types.PublishedTrack)
	onTrackUpdated   func(types.Participant, types.PublishedTrack)
	onStateChange    func(p types.Participant, oldState livekit.ParticipantInfo_State)
	onMetadataUpdate func(types.Participant)
	onDataPacket     func(types.Participant, *livekit.DataPacket)
<<<<<<< HEAD
	onClose          func(types.Participant, map[string]string)

	migrateState atomic.Value // types.MigrateState
	pendingOffer *webrtc.SessionDescription
=======
	onClose          func(types.Participant, map[livekit.TrackID]livekit.ParticipantID)
>>>>>>> 5064f35c
}

func NewParticipant(params ParticipantParams) (*ParticipantImpl, error) {
	// TODO: check to ensure params are valid, id and identity can't be empty

	p := &ParticipantImpl{
		params:                  params,
		subscribedTracks:        make(map[livekit.TrackID]types.SubscribedTrack),
		disallowedSubscriptions: make(map[livekit.TrackID]livekit.ParticipantID),
		connectedAt:             time.Now(),
	}
	p.migrateState.Store(types.MigrateStateInit)
	p.state.Store(livekit.ParticipantInfo_JOINING)

	var err error
	// keep last participants and when updates were sent
	if p.updateCache, err = lru.New(32); err != nil {
		return nil, err
	}
	p.publisher, err = NewPCTransport(TransportParams{
<<<<<<< HEAD
		ParticipantID:       p.params.SID,
		ParticipantIdentity: p.params.Identity,
		Target:              livekit.SignalTarget_PUBLISHER,
		Config:              params.Config,
		Telemetry:           p.params.Telemetry,
		EnabledCodecs:       p.params.EnabledCodecs,
		Logger:              params.Logger,
		SimTracks:           params.SimTracks,
=======
		ParticipantID:           p.params.SID,
		ParticipantIdentity:     p.params.Identity,
		Target:                  livekit.SignalTarget_PUBLISHER,
		Config:                  params.Config,
		CongestionControlConfig: params.CongestionControlConfig,
		Telemetry:               p.params.Telemetry,
		EnabledCodecs:           p.params.EnabledCodecs,
		Logger:                  params.Logger,
>>>>>>> 5064f35c
	})
	if err != nil {
		return nil, err
	}
	p.subscriber, err = NewPCTransport(TransportParams{
		ParticipantID:           p.params.SID,
		ParticipantIdentity:     p.params.Identity,
		Target:                  livekit.SignalTarget_SUBSCRIBER,
		Config:                  params.Config,
		CongestionControlConfig: params.CongestionControlConfig,
		Telemetry:               p.params.Telemetry,
		EnabledCodecs:           p.params.EnabledCodecs,
		Logger:                  params.Logger,
	})
	if err != nil {
		return nil, err
	}

	p.publisher.pc.OnICECandidate(func(c *webrtc.ICECandidate) {
		if c == nil || p.State() == livekit.ParticipantInfo_DISCONNECTED {
			return
		}
		p.sendIceCandidate(c, livekit.SignalTarget_PUBLISHER)
	})
	p.subscriber.pc.OnICECandidate(func(c *webrtc.ICECandidate) {
		if c == nil || p.State() == livekit.ParticipantInfo_DISCONNECTED {
			return
		}
		p.sendIceCandidate(c, livekit.SignalTarget_SUBSCRIBER)
	})

	primaryPC := p.publisher.pc

	if p.SubscriberAsPrimary() {
		primaryPC = p.subscriber.pc
		ordered := true
		// also create data channels for subs
		p.reliableDCSub, err = primaryPC.CreateDataChannel(reliableDataChannel, &webrtc.DataChannelInit{
			Ordered: &ordered,
		})
		if err != nil {
			return nil, err
		}
		retransmits := uint16(0)
		p.lossyDCSub, err = primaryPC.CreateDataChannel(lossyDataChannel, &webrtc.DataChannelInit{
			Ordered:        &ordered,
			MaxRetransmits: &retransmits,
		})
		if err != nil {
			return nil, err
		}
	}
	primaryPC.OnConnectionStateChange(p.handlePrimaryStateChange)
	p.publisher.pc.OnTrack(p.onMediaTrack)
	p.publisher.pc.OnDataChannel(p.onDataChannel)

	p.subscriber.OnOffer(p.onOffer)

	p.subscriber.OnStreamStateChange(p.onStreamStateChange)

	p.setupUptrackManager()

	return p, nil
}

func (p *ParticipantImpl) ID() livekit.ParticipantID {
	return p.params.SID
}

func (p *ParticipantImpl) Identity() livekit.ParticipantIdentity {
	return p.params.Identity
}

func (p *ParticipantImpl) State() livekit.ParticipantInfo_State {
	return p.state.Load().(livekit.ParticipantInfo_State)
}

func (p *ParticipantImpl) ProtocolVersion() types.ProtocolVersion {
	return p.params.ProtocolVersion
}

func (p *ParticipantImpl) IsReady() bool {
	state := p.State()
	return state == livekit.ParticipantInfo_JOINED || state == livekit.ParticipantInfo_ACTIVE
}

func (p *ParticipantImpl) ConnectedAt() time.Time {
	return p.connectedAt
}

// SetMetadata attaches metadata to the participant
func (p *ParticipantImpl) SetMetadata(metadata string) {
	p.metadata = metadata

	if p.onMetadataUpdate != nil {
		p.onMetadataUpdate(p)
	}
}

func (p *ParticipantImpl) SetPermission(permission *livekit.ParticipantPermission) {
	p.permission = permission
}

func (p *ParticipantImpl) ToProto() *livekit.ParticipantInfo {
	info := &livekit.ParticipantInfo{
		Sid:      string(p.params.SID),
		Identity: string(p.params.Identity),
		Name:     string(p.params.Name),
		Metadata: p.metadata,
		State:    p.State(),
		JoinedAt: p.ConnectedAt().Unix(),
		Hidden:   p.Hidden(),
		Recorder: p.IsRecorder(),
	}
	info.Tracks = p.uptrackManager.ToProto()

	return info
}

func (p *ParticipantImpl) GetResponseSink() routing.MessageSink {
	return p.params.Sink
}

func (p *ParticipantImpl) SetResponseSink(sink routing.MessageSink) {
	p.params.Sink = sink
}

func (p *ParticipantImpl) SubscriberMediaEngine() *webrtc.MediaEngine {
	return p.subscriber.me
}

// callbacks for clients

func (p *ParticipantImpl) OnTrackPublished(callback func(types.Participant, types.PublishedTrack)) {
	p.onTrackPublished = callback
}

func (p *ParticipantImpl) OnStateChange(callback func(p types.Participant, oldState livekit.ParticipantInfo_State)) {
	p.onStateChange = callback
}

func (p *ParticipantImpl) OnTrackUpdated(callback func(types.Participant, types.PublishedTrack)) {
	p.onTrackUpdated = callback
}

func (p *ParticipantImpl) OnMetadataUpdate(callback func(types.Participant)) {
	p.onMetadataUpdate = callback
}

func (p *ParticipantImpl) OnDataPacket(callback func(types.Participant, *livekit.DataPacket)) {
	p.onDataPacket = callback
}

func (p *ParticipantImpl) OnClose(callback func(types.Participant, map[livekit.TrackID]livekit.ParticipantID)) {
	p.onClose = callback
}

// HandleOffer an offer from remote participant, used when clients make the initial connection
func (p *ParticipantImpl) HandleOffer(sdp webrtc.SessionDescription) (answer webrtc.SessionDescription, err error) {
	p.lock.Lock()
	if p.MigrateState() == types.MigrateStateInit {
		p.pendingOffer = &sdp
		p.lock.Unlock()
		return
	}
	p.lock.Unlock()
	p.params.Logger.Debugw("answering pub offer",
		"state", p.State().String(),
		// "sdp", sdp.SDP,
	)

	if err = p.publisher.SetRemoteDescription(sdp); err != nil {
		prometheus.ServiceOperationCounter.WithLabelValues("answer", "error", "remote_description").Add(1)
		return
	}

	p.configureReceiverDTX()

	answer, err = p.publisher.pc.CreateAnswer(nil)
	if err != nil {
		prometheus.ServiceOperationCounter.WithLabelValues("answer", "error", "create").Add(1)
		err = errors.Wrap(err, "could not create answer")
		return
	}

	if err = p.publisher.pc.SetLocalDescription(answer); err != nil {
		prometheus.ServiceOperationCounter.WithLabelValues("answer", "error", "local_description").Add(1)
		err = errors.Wrap(err, "could not set local description")
		return
	}

	p.params.Logger.Debugw("sending answer to client")

	err = p.writeMessage(&livekit.SignalResponse{
		Message: &livekit.SignalResponse_Answer{
			Answer: ToProtoSessionDescription(answer),
		},
	})
	if err != nil {
		prometheus.ServiceOperationCounter.WithLabelValues("answer", "error", "write_message").Add(1)
		return
	}

	if p.State() == livekit.ParticipantInfo_JOINING {
		p.updateState(livekit.ParticipantInfo_JOINED)
	}
	prometheus.ServiceOperationCounter.WithLabelValues("answer", "success", "").Add(1)

	return
}

func (p *ParticipantImpl) AddMigratedTrack(cid string, ti *livekit.TrackInfo) {
	p.uptrackManager.AddMigratedTrack(cid, ti)
}

// AddTrack is called when client intends to publish track.
// records track details and lets client know it's ok to proceed
func (p *ParticipantImpl) AddTrack(req *livekit.AddTrackRequest) {
	p.lock.Lock()
	defer p.lock.Unlock()

	if !p.CanPublish() {
		p.params.Logger.Warnw("no permission to publish track", nil)
		return
	}

	ti := p.uptrackManager.AddTrack(req)
	if ti == nil {
		return
	}

	_ = p.writeMessage(&livekit.SignalResponse{
		Message: &livekit.SignalResponse_TrackPublished{
			TrackPublished: &livekit.TrackPublishedResponse{
				Cid:   req.Cid,
				Track: ti,
			},
		},
	})
}

// HandleAnswer handles a client answer response, with subscriber PC, server initiates the
// offer and client answers
func (p *ParticipantImpl) HandleAnswer(sdp webrtc.SessionDescription) error {
	if sdp.Type != webrtc.SDPTypeAnswer {
		return ErrUnexpectedOffer
	}
	p.params.Logger.Debugw("setting subPC answer")

	if err := p.subscriber.SetRemoteDescription(sdp); err != nil {
		return errors.Wrap(err, "could not set remote description")
	}

	return nil
}

// AddICECandidate adds candidates for remote peer
func (p *ParticipantImpl) AddICECandidate(candidate webrtc.ICECandidateInit, target livekit.SignalTarget) error {
	var err error
	if target == livekit.SignalTarget_PUBLISHER {
		err = p.publisher.AddICECandidate(candidate)
	} else {
		err = p.subscriber.AddICECandidate(candidate)
	}
	return err
}

func (p *ParticipantImpl) Start() {
	p.once.Do(func() {
		p.uptrackManager.Start()
		go p.downTracksRTCPWorker()
	})
}

func (p *ParticipantImpl) Close() error {
	if !p.isClosed.TrySet(true) {
		// already closed
		return nil
	}

	// send leave message
	_ = p.writeMessage(&livekit.SignalResponse{
		Message: &livekit.SignalResponse_Leave{
			Leave: &livekit.LeaveRequest{},
		},
	})

	p.uptrackManager.Close()

	p.lock.Lock()
	disallowedSubscriptions := make(map[livekit.TrackID]livekit.ParticipantID)
	for trackID, publisherID := range p.disallowedSubscriptions {
		disallowedSubscriptions[trackID] = publisherID
	}

	// remove all downtracks
	var downtracksToClose []*sfu.DownTrack
	for _, st := range p.subscribedTracks {
		downtracksToClose = append(downtracksToClose, st.DownTrack())
	}
	p.lock.Unlock()

	for _, dt := range downtracksToClose {
		dt.Close()
	}

	p.updateState(livekit.ParticipantInfo_DISCONNECTED)

	// ensure this is synchronized
	p.lock.RLock()
	p.params.Sink.Close()
	onClose := p.onClose
	p.lock.RUnlock()
	if onClose != nil {
		onClose(p, disallowedSubscriptions)
	}
	p.publisher.Close()
	p.subscriber.Close()
	return nil
}

func (p *ParticipantImpl) Negotiate() {
	if p.MigrateState() != types.MigrateStateInit {
		p.subscriber.Negotiate()
	}
}

func (p *ParticipantImpl) InitSubscribePreviousOffer(previousOffer *webrtc.SessionDescription) {
	p.subscriber.SetInitPreviousOffer(previousOffer)
}

func (p *ParticipantImpl) SetMigrateState(s types.MigrateState) {
	p.lock.Lock()
	preState := p.MigrateState()
	if preState == types.MigrateComplete || preState == s {
		p.lock.Unlock()
		return
	}
	p.params.Logger.Debugw("SetMigrateState", "state", s)
	p.migrateState.Store(s)
	if s == types.MigrateStateSync {
		if !p.uptrackManager.HasPendingMigratedTrack() {
			p.migrateState.Store(types.MigrateComplete)
		}
		pendingOffer := p.pendingOffer
		p.pendingOffer = nil
		p.lock.Unlock()
		if pendingOffer != nil {
			p.HandleOffer(*pendingOffer)
		}
	} else {
		p.lock.Unlock()
	}
}

func (p *ParticipantImpl) MigrateState() types.MigrateState {
	return p.migrateState.Load().(types.MigrateState)
}

func (p *ParticipantImpl) SetReady() {
	// if !ready {
	// 	p.subscribeReady.Store(ready)
	// 	return
	// }

	// if p.subscribeReady.CompareAndSwap(false, true) {
	// p.subscriber.SetInitPreviousOffer(previousOffer)
	// if p.subscriber.pc.RemoteDescription() == nil {
	// 	p.subscriber.Negotiate()
	// 	return
	// }

	// answer, err := p.subscriber.pc.CreateAnswer(nil)
	// if err != nil {
	// 	prometheus.ServiceOperationCounter.WithLabelValues("answer", "error", "create").Add(1)
	// 	err = errors.Wrap(err, "could not create subscriber answer")
	// 	return
	// }

	// if err = p.subscriber.pc.SetLocalDescription(answer); err != nil {
	// 	prometheus.ServiceOperationCounter.WithLabelValues("answer", "error", "local_description").Add(1)
	// 	err = errors.Wrap(err, "could not set subscriber local description")
	// 	return
	// }
	// err = p.writeMessage(&livekit.SignalResponse{
	// 	Message: &livekit.SignalResponse_SubscriptionAnswer{
	// 		SubscriptionAnswer: ToProtoSessionDescription(answer),
	// 	},
	// })
	// if err != nil {
	// 	prometheus.ServiceOperationCounter.WithLabelValues("answer", "error", "write_message").Add(1)
	// 	return
	// }

	// prometheus.ServiceOperationCounter.WithLabelValues("answer", "success", "").Add(1)

	// return
	// }
}

// func (p *ParticipantImpl) Ready() bool {
// 	return p.ready.Load().(bool)
// }

// ICERestart restarts subscriber ICE connections
func (p *ParticipantImpl) ICERestart() error {
	if p.subscriber.pc.RemoteDescription() == nil {
		// not connected, skip
		return nil
	}
	return p.subscriber.CreateAndSendOffer(&webrtc.OfferOptions{
		ICERestart: true,
	})
}

// AddSubscriber subscribes op to all publishedTracks or given set of tracks
func (p *ParticipantImpl) AddSubscriber(op types.Participant, params types.AddSubscriberParams) (int, error) {
	return p.uptrackManager.AddSubscriber(op, params)
}

func (p *ParticipantImpl) RemoveSubscriber(op types.Participant, trackID livekit.TrackID) {
	p.uptrackManager.RemoveSubscriber(op, trackID)
}

// signal connection methods

func (p *ParticipantImpl) SendJoinResponse(
	roomInfo *livekit.Room,
	otherParticipants []*livekit.ParticipantInfo,
	iceServers []*livekit.ICEServer,
) error {
	// send Join response
	return p.writeMessage(&livekit.SignalResponse{
		Message: &livekit.SignalResponse_Join{
			Join: &livekit.JoinResponse{
				Room:              roomInfo,
				Participant:       p.ToProto(),
				OtherParticipants: otherParticipants,
				ServerVersion:     version.Version,
				IceServers:        iceServers,
				// indicates both server and client support subscriber as primary
				SubscriberPrimary: p.SubscriberAsPrimary(),
			},
		},
	})
}

func (p *ParticipantImpl) SendParticipantUpdate(participantsToUpdate []*livekit.ParticipantInfo, updatedAt time.Time) error {
	if len(participantsToUpdate) == 1 {
		p.updateLock.Lock()
		defer p.updateLock.Unlock()
		pi := participantsToUpdate[0]
		if val, ok := p.updateCache.Get(pi.Sid); ok {
			if lastUpdatedAt, ok := val.(time.Time); ok {
				// this is a message delivered out of order, a more recent version of the message had already been
				// sent.
				if lastUpdatedAt.After(updatedAt) {
					return nil
				}
			}
		}
		p.updateCache.Add(pi.Sid, updatedAt)
	}
	return p.writeMessage(&livekit.SignalResponse{
		Message: &livekit.SignalResponse_Update{
			Update: &livekit.ParticipantUpdate{
				Participants: participantsToUpdate,
			},
		},
	})
}

// SendSpeakerUpdate notifies participant changes to speakers. only send members that have changed since last update
func (p *ParticipantImpl) SendSpeakerUpdate(speakers []*livekit.SpeakerInfo) error {
	if !p.IsReady() {
		return nil
	}

	var scopedSpeakers []*livekit.SpeakerInfo
	for _, s := range speakers {
		participantID := livekit.ParticipantID(s.Sid)
		if p.IsSubscribedTo(participantID) || participantID == p.ID() {
			scopedSpeakers = append(scopedSpeakers, s)
		}
	}

	if len(scopedSpeakers) == 0 {
		return nil
	}

	return p.writeMessage(&livekit.SignalResponse{
		Message: &livekit.SignalResponse_SpeakersChanged{
			SpeakersChanged: &livekit.SpeakersChanged{
				Speakers: scopedSpeakers,
			},
		},
	})
}

func (p *ParticipantImpl) SendDataPacket(dp *livekit.DataPacket) error {
	if p.State() != livekit.ParticipantInfo_ACTIVE {
		return ErrDataChannelUnavailable
	}

	data, err := proto.Marshal(dp)
	if err != nil {
		return err
	}

	var dc *webrtc.DataChannel
	if dp.Kind == livekit.DataPacket_RELIABLE {
		if p.SubscriberAsPrimary() {
			dc = p.reliableDCSub
		} else {
			dc = p.reliableDC
		}
	} else {
		if p.SubscriberAsPrimary() {
			dc = p.lossyDCSub
		} else {
			dc = p.lossyDC
		}
	}

	if dc == nil {
		return ErrDataChannelUnavailable
	}
	return dc.Send(data)
}

func (p *ParticipantImpl) SendRoomUpdate(room *livekit.Room) error {
	return p.writeMessage(&livekit.SignalResponse{
		Message: &livekit.SignalResponse_RoomUpdate{
			RoomUpdate: &livekit.RoomUpdate{
				Room: room,
			},
		},
	})
}

func (p *ParticipantImpl) SendConnectionQualityUpdate(update *livekit.ConnectionQualityUpdate) error {
	return p.writeMessage(&livekit.SignalResponse{
		Message: &livekit.SignalResponse_ConnectionQuality{
			ConnectionQuality: update,
		},
	})
}

func (p *ParticipantImpl) SetTrackMuted(trackID livekit.TrackID, muted bool, fromAdmin bool) {
	// when request is coming from admin, send message to current participant
	if fromAdmin {
		_ = p.writeMessage(&livekit.SignalResponse{
			Message: &livekit.SignalResponse_Mute{
				Mute: &livekit.MuteTrackRequest{
					Sid:   string(trackID),
					Muted: muted,
				},
			},
		})
	}

	p.uptrackManager.SetTrackMuted(trackID, muted)
}

func (p *ParticipantImpl) GetAudioLevel() (level uint8, active bool) {
	return p.uptrackManager.GetAudioLevel()
}

func (p *ParticipantImpl) GetConnectionQuality() *livekit.ConnectionQualityInfo {
	// avg loss across all tracks, weigh published the same as subscribed
	scores, numTracks := p.uptrackManager.GetConnectionQuality()

	p.lock.RLock()
	for _, subTrack := range p.subscribedTracks {
		if subTrack.IsMuted() || subTrack.MediaTrack().IsMuted() {
			continue
		}
		scores += subTrack.DownTrack().GetConnectionScore()
		numTracks++
	}
	p.lock.RUnlock()

	avgScore := 5.0
	if numTracks > 0 {
		avgScore = scores / float64(numTracks)
	}

	rating := connectionquality.Score2Rating(avgScore)

	return &livekit.ConnectionQualityInfo{
		ParticipantSid: string(p.ID()),
		Quality:        rating,
		Score:          float32(avgScore),
	}
}

func (p *ParticipantImpl) IsSubscribedTo(participantID livekit.ParticipantID) bool {
	_, ok := p.subscribedTo.Load(participantID)
	return ok
}

func (p *ParticipantImpl) GetSubscribedParticipants() []livekit.ParticipantID {
	var participantIDs []livekit.ParticipantID
	p.subscribedTo.Range(func(key, _ interface{}) bool {
		if participantID, ok := key.(livekit.ParticipantID); ok {
			participantIDs = append(participantIDs, participantID)
		}
		return true
	})
	return participantIDs
}

func (p *ParticipantImpl) CanPublish() bool {
	return p.permission == nil || p.permission.CanPublish
}

func (p *ParticipantImpl) CanSubscribe() bool {
	return p.permission == nil || p.permission.CanSubscribe
}

func (p *ParticipantImpl) CanPublishData() bool {
	return p.permission == nil || p.permission.CanPublishData
}

func (p *ParticipantImpl) Hidden() bool {
	return p.params.Hidden
}

func (p *ParticipantImpl) IsRecorder() bool {
	return p.params.Recorder
}

func (p *ParticipantImpl) SubscriberAsPrimary() bool {
	return p.ProtocolVersion().SubscriberAsPrimary() && p.CanSubscribe()
}

func (p *ParticipantImpl) SubscriberPC() *webrtc.PeerConnection {
	return p.subscriber.pc
}

func (p *ParticipantImpl) GetPublishedTrack(sid livekit.TrackID) types.PublishedTrack {
	return p.uptrackManager.GetPublishedTrack(sid)
}

func (p *ParticipantImpl) GetPublishedTracks() []types.PublishedTrack {
	return p.uptrackManager.GetPublishedTracks()
}

func (p *ParticipantImpl) GetSubscribedTrack(sid livekit.TrackID) types.SubscribedTrack {
	p.lock.RLock()
	defer p.lock.RUnlock()
	return p.subscribedTracks[sid]
}

func (p *ParticipantImpl) GetSubscribedTracks() []types.SubscribedTrack {
	p.lock.RLock()
	defer p.lock.RUnlock()
	subscribed := make([]types.SubscribedTrack, 0, len(p.subscribedTracks))
	for _, st := range p.subscribedTracks {
		subscribed = append(subscribed, st)
	}
	return subscribed
}

// AddSubscribedTrack adds a track to the participant's subscribed list
func (p *ParticipantImpl) AddSubscribedTrack(subTrack types.SubscribedTrack) {
	p.params.Logger.Debugw("added subscribedTrack",
		"publisherID", subTrack.PublisherID(),
		"publisherIdentity", subTrack.PublisherIdentity(),
		"track", subTrack.ID())
	p.lock.Lock()
	p.subscribedTracks[subTrack.ID()] = subTrack
	p.lock.Unlock()

	subTrack.OnBind(func() {
		p.subscriber.AddTrack(subTrack)
	})
	p.subscribedTo.Store(subTrack.PublisherID(), struct{}{})
}

// RemoveSubscribedTrack removes a track to the participant's subscribed list
func (p *ParticipantImpl) RemoveSubscribedTrack(subTrack types.SubscribedTrack) {
	p.params.Logger.Debugw("removed subscribedTrack",
		"publisherID", subTrack.PublisherID(),
		"publisherIdentity", subTrack.PublisherIdentity(),
		"track", subTrack.ID(), "kind", subTrack.DownTrack().Kind())

	p.subscriber.RemoveTrack(subTrack)

	p.lock.Lock()
	delete(p.subscribedTracks, subTrack.ID())
	// remove from subscribed map
	numRemaining := 0
	for _, st := range p.subscribedTracks {
		if st.PublisherID() == subTrack.PublisherID() {
			numRemaining++
		}
	}
	p.lock.Unlock()
	if numRemaining == 0 {
		p.subscribedTo.Delete(subTrack.PublisherID())

		//
		// When a participant leaves OR
		// this participant unsubscribes from all tracks of another participant,
		// have to send speaker update indicating that the participant speaker is no long active
		// so that clients can clean up their speaker state for the leaving/unsubscribed participant
		//
		if p.ProtocolVersion().SupportsSpeakerChanged() {
			_ = p.writeMessage(&livekit.SignalResponse{
				Message: &livekit.SignalResponse_SpeakersChanged{
					SpeakersChanged: &livekit.SpeakersChanged{
						Speakers: []*livekit.SpeakerInfo{
							&livekit.SpeakerInfo{
								Sid:    string(subTrack.PublisherID()),
								Level:  0,
								Active: false,
							},
						},
					},
				},
			})
		}
	}
}

func (p *ParticipantImpl) UpdateSubscriptionPermissions(
	permissions *livekit.UpdateSubscriptionPermissions,
	resolver func(participantID livekit.ParticipantID) types.Participant,
) error {
	return p.uptrackManager.UpdateSubscriptionPermissions(permissions, resolver)
}

func (p *ParticipantImpl) SubscriptionPermissionUpdate(publisherID livekit.ParticipantID, trackID livekit.TrackID, allowed bool) {
	p.lock.Lock()
	if allowed {
		delete(p.disallowedSubscriptions, trackID)
	} else {
		p.disallowedSubscriptions[trackID] = publisherID
	}
	p.lock.Unlock()

	err := p.writeMessage(&livekit.SignalResponse{
		Message: &livekit.SignalResponse_SubscriptionPermissionUpdate{
			SubscriptionPermissionUpdate: &livekit.SubscriptionPermissionUpdate{
				ParticipantSid: string(publisherID),
				TrackSid:       string(trackID),
				Allowed:        allowed,
			},
		},
	})
	if err != nil {
		p.params.Logger.Errorw("could not send subscription permission update", err)
	}
}

func (p *ParticipantImpl) UpdateSubscribedQuality(nodeID string, trackID livekit.TrackID, maxQuality livekit.VideoQuality) error {
	return p.uptrackManager.UpdateSubscribedQuality(nodeID, trackID, maxQuality)
}

func (p *ParticipantImpl) UpdateMediaLoss(nodeID string, trackID livekit.TrackID, fractionalLoss uint32) error {
	return p.uptrackManager.UpdateMediaLoss(nodeID, trackID, fractionalLoss)
}

func (p *ParticipantImpl) setupUptrackManager() {
	p.uptrackManager = NewUptrackManager(UptrackManagerParams{
		Identity:       p.params.Identity,
		SID:            p.params.SID,
		Config:         p.params.Config,
		AudioConfig:    p.params.AudioConfig,
		Telemetry:      p.params.Telemetry,
		ThrottleConfig: p.params.ThrottleConfig,
		Logger:         p.params.Logger,
	})

	p.uptrackManager.OnTrackPublished(func(track types.PublishedTrack) {
		if !p.uptrackManager.HasPendingMigratedTrack() {
			p.SetMigrateState(types.MigrateComplete)
		}
		if p.onTrackPublished != nil {
			p.onTrackPublished(p, track)
		}
	})

	p.uptrackManager.OnTrackUpdated(func(track types.PublishedTrack, onlyIfReady bool) {
		if onlyIfReady && !p.IsReady() {
			return
		}

		if p.onTrackUpdated != nil {
			p.onTrackUpdated(p, track)
		}
	})

	p.uptrackManager.OnWriteRTCP(func(pkts []rtcp.Packet) {
		if err := p.publisher.pc.WriteRTCP(pkts); err != nil {
			p.params.Logger.Errorw("could not write RTCP to participant", err)
		}
	})

	p.uptrackManager.OnSubscribedMaxQualityChange(p.onSubscribedMaxQualityChange)
}

func (p *ParticipantImpl) sendIceCandidate(c *webrtc.ICECandidate, target livekit.SignalTarget) {
	ci := c.ToJSON()

	// write candidate
	p.params.Logger.Debugw("sending ice candidates",
		"candidate", c.String())
	trickle := ToProtoTrickle(ci)
	trickle.Target = target
	_ = p.writeMessage(&livekit.SignalResponse{
		Message: &livekit.SignalResponse_Trickle{
			Trickle: trickle,
		},
	})
}

func (p *ParticipantImpl) updateState(state livekit.ParticipantInfo_State) {
	oldState := p.State()
	if state == oldState {
		return
	}
	p.state.Store(state)
	p.params.Logger.Debugw("updating participant state", "state", state.String())
	p.lock.RLock()
	onStateChange := p.onStateChange
	p.lock.RUnlock()
	if onStateChange != nil {
		go func() {
			defer Recover()
			onStateChange(p, oldState)
		}()
	}
}

func (p *ParticipantImpl) writeMessage(msg *livekit.SignalResponse) error {
	if p.State() == livekit.ParticipantInfo_DISCONNECTED {
		return nil
	}
	sink := p.params.Sink
	if sink == nil {
		return nil
	}
	err := sink.WriteMessage(msg)
	if err != nil {
		p.params.Logger.Warnw("could not send message to participant", err,
			"message", fmt.Sprintf("%T", msg.Message))
		return err
	}
	return nil
}

// when the server has an offer for participant
func (p *ParticipantImpl) onOffer(offer webrtc.SessionDescription) {
	if p.State() == livekit.ParticipantInfo_DISCONNECTED {
		// skip when disconnected
		return
	}

	p.params.Logger.Debugw("sending server offer to participant")

	err := p.writeMessage(&livekit.SignalResponse{
		Message: &livekit.SignalResponse_Offer{
			Offer: ToProtoSessionDescription(offer),
		},
	})
	if err != nil {
		prometheus.ServiceOperationCounter.WithLabelValues("offer", "error", "write_message").Add(1)
	} else {
		prometheus.ServiceOperationCounter.WithLabelValues("offer", "success", "").Add(1)
	}
}

// when a new remoteTrack is created, creates a Track and adds it to room
func (p *ParticipantImpl) onMediaTrack(track *webrtc.TrackRemote, rtpReceiver *webrtc.RTPReceiver) {
	if p.State() == livekit.ParticipantInfo_DISCONNECTED {
		return
	}

	p.params.Logger.Debugw("mediaTrack added",
		"kind", track.Kind().String(),
		"track", track.ID(),
		"rid", track.RID(),
		"SSRC", track.SSRC())

	if !p.CanPublish() {
		p.params.Logger.Warnw("no permission to publish mediaTrack", nil)
		return
	}

	p.uptrackManager.MediaTrackReceived(track, rtpReceiver, p)
}

func (p *ParticipantImpl) onDataChannel(dc *webrtc.DataChannel) {
	if p.State() == livekit.ParticipantInfo_DISCONNECTED {
		return
	}
	switch dc.Label() {
	case reliableDataChannel:
		p.reliableDC = dc
		dc.OnMessage(func(msg webrtc.DataChannelMessage) {
			p.handleDataMessage(livekit.DataPacket_RELIABLE, msg.Data)
		})
	case lossyDataChannel:
		p.lossyDC = dc
		dc.OnMessage(func(msg webrtc.DataChannelMessage) {
			p.handleDataMessage(livekit.DataPacket_LOSSY, msg.Data)
		})
	default:
		p.params.Logger.Warnw("unsupported datachannel added", nil, "label", dc.Label())
	}
}

func (p *ParticipantImpl) handleDataMessage(kind livekit.DataPacket_Kind, data []byte) {
	dp := livekit.DataPacket{}
	if err := proto.Unmarshal(data, &dp); err != nil {
		p.params.Logger.Warnw("could not parse data packet", err)
		return
	}

	// trust the channel that it came in as the source of truth
	dp.Kind = kind

	// only forward on user payloads
	switch payload := dp.Value.(type) {
	case *livekit.DataPacket_User:
		if p.onDataPacket != nil {
			payload.User.ParticipantSid = string(p.params.SID)
			p.onDataPacket(p, &dp)
		}
	default:
		p.params.Logger.Warnw("received unsupported data packet", nil, "payload", payload)
	}
}

func (p *ParticipantImpl) handlePrimaryStateChange(state webrtc.PeerConnectionState) {
	if state == webrtc.PeerConnectionStateConnected {
		prometheus.ServiceOperationCounter.WithLabelValues("ice_connection", "success", "").Add(1)
		p.updateState(livekit.ParticipantInfo_ACTIVE)
	} else if state == webrtc.PeerConnectionStateFailed {
		// only close when failed, to allow clients opportunity to reconnect
		go func() {
			_ = p.Close()
		}()
	}
}

// downTracksRTCPWorker sends SenderReports periodically when the participant is subscribed to
// other publishedTracks in the room.
func (p *ParticipantImpl) downTracksRTCPWorker() {
	defer Recover()
	for {
		time.Sleep(5 * time.Second)

		if p.State() == livekit.ParticipantInfo_DISCONNECTED {
			return
		}
		if p.subscriber.pc.ConnectionState() != webrtc.PeerConnectionStateConnected {
			continue
		}

		var srs []rtcp.Packet
		var sd []rtcp.SourceDescriptionChunk
		p.lock.RLock()
		for _, subTrack := range p.subscribedTracks {
			sr := subTrack.DownTrack().CreateSenderReport()
			chunks := subTrack.DownTrack().CreateSourceDescriptionChunks()
			if sr == nil || chunks == nil {
				continue
			}
			srs = append(srs, sr)
			sd = append(sd, chunks...)
		}
		p.lock.RUnlock()

		// now send in batches of sdBatchSize
		var batch []rtcp.SourceDescriptionChunk
		var pkts []rtcp.Packet
		batchSize := 0
		for len(sd) > 0 || len(srs) > 0 {
			numSRs := len(srs)
			if numSRs > 0 {
				if numSRs > sdBatchSize {
					numSRs = sdBatchSize
				}
				pkts = append(pkts, srs[:numSRs]...)
				srs = srs[numSRs:]
			}

			size := len(sd)
			spaceRemain := sdBatchSize - batchSize
			if spaceRemain > 0 && size > 0 {
				if size > spaceRemain {
					size = spaceRemain
				}
				batch = sd[:size]
				sd = sd[size:]
				pkts = append(pkts, &rtcp.SourceDescription{Chunks: batch})
				if err := p.subscriber.pc.WriteRTCP(pkts); err != nil {
					if err == io.EOF || err == io.ErrClosedPipe {
						return
					}
					logger.Errorw("could not send downtrack reports", err)
				}
			}

			pkts = pkts[:0]
			batchSize = 0
		}
	}
}

func (p *ParticipantImpl) configureReceiverDTX() {
	//
	// DTX (Discontinuous Transmission) allows audio bandwidth saving
	// by not sending packets during silence periods.
	//
	// Publisher side DTX can enabled by included `usedtx=1` in
	// the `fmtp` line corresponding to audio codec (Opus) in SDP.
	// By doing this in the SDP `answer`, it can be controlled from
	// server side and avoid doing it in all the client SDKs.
	//
	// Ideally, a publisher should be able to specify per audio
	// track if DTX should be enabled. But, translating the
	// DTX preference of publisher to the correct transceiver
	// is non-deterministic due to the lack of a synchronizing id
	// like the track id. The codec preference to set DTX needs
	// to be done
	//   - after calling `SetRemoteDescription` which sets up
	//     the transceivers, but there are no tracks in the
	//     transceiver yet
	//   - before calling `CreateAnswer`
	// Due to the absence of tracks when it is required to set DTX,
	// it is not possible to cross reference against a pending track
	// with the same track id.
	//
	// Due to the restriction above and given that in practice
	// most of the time there is going to be only one audio track
	// that is published, do the following
	//    - if there is no pending audio track, no-op
	//    - if there are no audio transceivers without tracks, no-op
	//    - else, apply the DTX setting from pending audio track
	//      to the audio transceiver without no tracks
	//
	// NOTE: The above logic will fail if there is an `offer` SDP with
	// multiple audio tracks. At that point, there might be a need to
	// rely on something like order of tracks. TODO
	//
	enableDTX := p.uptrackManager.GetDTX()
	transceivers := p.publisher.pc.GetTransceivers()
	for _, transceiver := range transceivers {
		if transceiver.Kind() != webrtc.RTPCodecTypeAudio {
			continue
		}

		receiver := transceiver.Receiver()
		if receiver == nil || receiver.Track() != nil {
			continue
		}

		var modifiedReceiverCodecs []webrtc.RTPCodecParameters

		receiverCodecs := receiver.GetParameters().Codecs
		for _, receiverCodec := range receiverCodecs {
			if receiverCodec.MimeType == webrtc.MimeTypeOpus {
				fmtpUseDTX := "usedtx=1"
				// remove occurrence in the middle
				sdpFmtpLine := strings.ReplaceAll(receiverCodec.SDPFmtpLine, fmtpUseDTX+";", "")
				// remove occurrence at the end
				sdpFmtpLine = strings.ReplaceAll(sdpFmtpLine, fmtpUseDTX, "")
				if enableDTX {
					sdpFmtpLine += ";" + fmtpUseDTX
				}
				receiverCodec.SDPFmtpLine = sdpFmtpLine
			}
			modifiedReceiverCodecs = append(modifiedReceiverCodecs, receiverCodec)
		}

		//
		// As `SetCodecPreferences` on a transceiver replaces all codecs,
		// cycle through sender codecs also and add them before calling
		// `SetCodecPreferences`
		//
		var senderCodecs []webrtc.RTPCodecParameters
		sender := transceiver.Sender()
		if sender != nil {
			senderCodecs = sender.GetParameters().Codecs
		}

		err := transceiver.SetCodecPreferences(append(modifiedReceiverCodecs, senderCodecs...))
		if err != nil {
			p.params.Logger.Warnw("failed to SetCodecPreferences", err)
		}
	}
}

func (p *ParticipantImpl) onStreamStateChange(update *sfu.StreamStateUpdate) error {
	if len(update.StreamStates) == 0 {
		return nil
	}

	streamStateUpdate := &livekit.StreamStateUpdate{}
	for _, streamStateInfo := range update.StreamStates {
		state := livekit.StreamState_ACTIVE
		if streamStateInfo.State == sfu.StreamStatePaused {
			state = livekit.StreamState_PAUSED
		}
		streamStateUpdate.StreamStates = append(streamStateUpdate.StreamStates, &livekit.StreamStateInfo{
			ParticipantSid: string(streamStateInfo.ParticipantID),
			TrackSid:       string(streamStateInfo.TrackID),
			State:          state,
		})
	}

	return p.writeMessage(&livekit.SignalResponse{
		Message: &livekit.SignalResponse_StreamStateUpdate{
			StreamStateUpdate: streamStateUpdate,
		},
	})
}

func (p *ParticipantImpl) onSubscribedMaxQualityChange(trackID livekit.TrackID, subscribedQualities []*livekit.SubscribedQuality) error {
	if len(subscribedQualities) == 0 {
		return nil
	}

	subscribedQualityUpdate := &livekit.SubscribedQualityUpdate{
		TrackSid:            string(trackID),
		SubscribedQualities: subscribedQualities,
	}

	return p.writeMessage(&livekit.SignalResponse{
		Message: &livekit.SignalResponse_SubscribedQualityUpdate{
			SubscribedQualityUpdate: subscribedQualityUpdate,
		},
	})
}

func (p *ParticipantImpl) DebugInfo() map[string]interface{} {
	info := map[string]interface{}{
		"ID":    p.params.SID,
		"State": p.State().String(),
	}

	uptrackManagerInfo := p.uptrackManager.DebugInfo()

	subscribedTrackInfo := make(map[livekit.TrackID]interface{})
	p.lock.RLock()
	for _, track := range p.subscribedTracks {
		dt := track.DownTrack().DebugInfo()
		dt["SubMuted"] = track.IsMuted()
		subscribedTrackInfo[track.ID()] = dt
	}
	p.lock.RUnlock()

	info["UptrackManager"] = uptrackManagerInfo
	info["SubscribedTracks"] = subscribedTrackInfo

	return info
}<|MERGE_RESOLUTION|>--- conflicted
+++ resolved
@@ -36,21 +36,6 @@
 )
 
 type ParticipantParams struct {
-<<<<<<< HEAD
-	Identity        string
-	SID             string
-	Config          *WebRTCConfig
-	Sink            routing.MessageSink
-	AudioConfig     config.AudioConfig
-	ProtocolVersion types.ProtocolVersion
-	Telemetry       telemetry.TelemetryService
-	ThrottleConfig  config.PLIThrottleConfig
-	EnabledCodecs   []*livekit.Codec
-	Hidden          bool
-	Recorder        bool
-	Logger          logger.Logger
-	SimTracks       map[uint32]SimulcastTrackInfo
-=======
 	Identity                livekit.ParticipantIdentity
 	Name                    livekit.ParticipantName
 	SID                     livekit.ParticipantID
@@ -65,7 +50,7 @@
 	Hidden                  bool
 	Recorder                bool
 	Logger                  logger.Logger
->>>>>>> 5064f35c
+	SimTracks               map[uint32]SimulcastTrackInfo
 }
 
 type ParticipantImpl struct {
@@ -111,14 +96,10 @@
 	onStateChange    func(p types.Participant, oldState livekit.ParticipantInfo_State)
 	onMetadataUpdate func(types.Participant)
 	onDataPacket     func(types.Participant, *livekit.DataPacket)
-<<<<<<< HEAD
-	onClose          func(types.Participant, map[string]string)
 
 	migrateState atomic.Value // types.MigrateState
 	pendingOffer *webrtc.SessionDescription
-=======
-	onClose          func(types.Participant, map[livekit.TrackID]livekit.ParticipantID)
->>>>>>> 5064f35c
+	onClose      func(types.Participant, map[livekit.TrackID]livekit.ParticipantID)
 }
 
 func NewParticipant(params ParticipantParams) (*ParticipantImpl, error) {
@@ -139,16 +120,6 @@
 		return nil, err
 	}
 	p.publisher, err = NewPCTransport(TransportParams{
-<<<<<<< HEAD
-		ParticipantID:       p.params.SID,
-		ParticipantIdentity: p.params.Identity,
-		Target:              livekit.SignalTarget_PUBLISHER,
-		Config:              params.Config,
-		Telemetry:           p.params.Telemetry,
-		EnabledCodecs:       p.params.EnabledCodecs,
-		Logger:              params.Logger,
-		SimTracks:           params.SimTracks,
-=======
 		ParticipantID:           p.params.SID,
 		ParticipantIdentity:     p.params.Identity,
 		Target:                  livekit.SignalTarget_PUBLISHER,
@@ -157,7 +128,7 @@
 		Telemetry:               p.params.Telemetry,
 		EnabledCodecs:           p.params.EnabledCodecs,
 		Logger:                  params.Logger,
->>>>>>> 5064f35c
+		SimTracks:               params.SimTracks,
 	})
 	if err != nil {
 		return nil, err

--- conflicted
+++ resolved
@@ -117,13 +117,10 @@
 	// returns quality information that's appropriate for width & height
 	GetQualityForDimension(width, height uint32) livekit.VideoQuality
 
-<<<<<<< HEAD
 	GetConnectionScore() float64
-=======
 	NotifySubscriberMute(subscriberID string)
 	NotifySubscriberMaxQuality(subscriberID string, quality livekit.VideoQuality)
 	OnSubscribedMaxQualityChange(f func(trackSid string, subscribedQualities []*livekit.SubscribedQuality) error)
->>>>>>> 1dcc62b5
 }
 
 // PublishedTrack is the main interface representing a track published to the room

module github.com/livekit/livekit-server

go 1.18

require (
	github.com/bep/debounce v1.2.0
	github.com/elliotchance/orderedmap v1.4.0
	github.com/gammazero/deque v0.1.0
	github.com/gammazero/workerpool v1.1.2
	github.com/go-logr/logr v1.2.2
	github.com/go-redis/redis/v8 v8.11.3
	github.com/google/wire v0.5.0
	github.com/gorilla/websocket v1.4.2
	github.com/hashicorp/golang-lru v0.5.4
	github.com/livekit/protocol v0.13.2-0.20220502170852-688e4f627bcf
	github.com/mackerelio/go-osstat v0.2.1
	github.com/magefile/mage v1.11.0
	github.com/maxbrunsfeld/counterfeiter/v6 v6.3.0
	github.com/mitchellh/go-homedir v1.1.0
	github.com/olekukonko/tablewriter v0.0.5
	github.com/pion/ice/v2 v2.2.5
	github.com/pion/interceptor v0.1.10
	github.com/pion/logging v0.2.2
	github.com/pion/rtcp v1.2.9
	github.com/pion/rtp v1.7.13
	github.com/pion/sdp/v3 v3.0.4
	github.com/pion/stun v0.3.5
	github.com/pion/transport v0.13.0
	github.com/pion/turn/v2 v2.0.8
	github.com/pion/webrtc/v3 v3.1.33
	github.com/pkg/errors v0.9.1
	github.com/prometheus/client_golang v1.11.0
	github.com/rs/cors v1.8.2
	github.com/sebest/xff v0.0.0-20210106013422-671bd2870b3a
	github.com/stretchr/testify v1.7.1
	github.com/thoas/go-funk v0.8.0
	github.com/twitchtv/twirp v8.1.0+incompatible
	github.com/ua-parser/uap-go v0.0.0-20211112212520-00c877edfe0f
	github.com/urfave/cli/v2 v2.3.0
	github.com/urfave/negroni v1.0.0
	go.uber.org/atomic v1.9.0
	go.uber.org/zap v1.21.0
	google.golang.org/protobuf v1.27.1
	gopkg.in/yaml.v3 v3.0.0-20210107192922-496545a6307b
)

require (
	github.com/beorn7/perks v1.0.1 // indirect
	github.com/cespare/xxhash/v2 v2.1.1 // indirect
	github.com/davecgh/go-spew v1.1.1 // indirect
	github.com/dgryski/go-rendezvous v0.0.0-20200823014737-9f7001d12a5f // indirect
	github.com/eapache/channels v1.1.0 // indirect
	github.com/eapache/queue v1.1.0 // indirect
	github.com/go-logr/zapr v1.2.3 // indirect
	github.com/golang/protobuf v1.5.2 // indirect
	github.com/google/uuid v1.3.0 // indirect
	github.com/jxskiss/base62 v0.0.0-20191017122030-4f11678b909b // indirect
	github.com/lithammer/shortuuid/v3 v3.0.6 // indirect
	github.com/mattn/go-runewidth v0.0.9 // indirect
	github.com/matttproud/golang_protobuf_extensions v1.0.1 // indirect
	github.com/pion/datachannel v1.5.2 // indirect
	github.com/pion/dtls/v2 v2.1.3 // indirect
	github.com/pion/mdns v0.0.5 // indirect
	github.com/pion/randutil v0.1.0 // indirect
	github.com/pion/sctp v1.8.2 // indirect
	github.com/pion/srtp/v2 v2.0.5 // indirect
	github.com/pion/udp v0.1.1 // indirect
	github.com/pmezard/go-difflib v1.0.0 // indirect
	github.com/prometheus/client_model v0.2.0 // indirect
	github.com/prometheus/common v0.26.0 // indirect
	github.com/prometheus/procfs v0.6.0 // indirect
	go.uber.org/multierr v1.6.0 // indirect
	golang.org/x/text v0.3.7 // indirect
	golang.org/x/tools v0.1.7 // indirect
	google.golang.org/genproto v0.0.0-20200526211855-cb27e3aa2013 // indirect
	google.golang.org/grpc v1.42.0 // indirect
	gopkg.in/square/go-jose.v2 v2.5.1 // indirect
	gopkg.in/yaml.v2 v2.4.0 // indirect
)

<<<<<<< HEAD
replace github.com/livekit/protocol => ../protocol

// replace github.com/pion/rtp => ../rtp
=======
require (
	github.com/cpuguy83/go-md2man/v2 v2.0.0 // indirect
	github.com/d5/tengo/v2 v2.10.1
	github.com/google/subcommands v1.2.0 // indirect
	github.com/rs/zerolog v1.26.1
	github.com/russross/blackfriday/v2 v2.1.0 // indirect
	golang.org/x/crypto v0.0.0-20220411220226-7b82a4e95df4 // indirect
	golang.org/x/mod v0.5.1 // indirect
	golang.org/x/net v0.0.0-20220420153159-1850ba15e1be // indirect
	golang.org/x/sys v0.0.0-20220412211240-33da011f77ad // indirect
	golang.org/x/xerrors v0.0.0-20220411194840-2f41105eb62f // indirect
)
>>>>>>> 081b9714
<|MERGE_RESOLUTION|>--- conflicted
+++ resolved
@@ -1,6 +1,6 @@
 module github.com/livekit/livekit-server
 
-go 1.18
+go 1.17
 
 require (
 	github.com/bep/debounce v1.2.0
@@ -51,7 +51,6 @@
 	github.com/dgryski/go-rendezvous v0.0.0-20200823014737-9f7001d12a5f // indirect
 	github.com/eapache/channels v1.1.0 // indirect
 	github.com/eapache/queue v1.1.0 // indirect
-	github.com/go-logr/zapr v1.2.3 // indirect
 	github.com/golang/protobuf v1.5.2 // indirect
 	github.com/google/uuid v1.3.0 // indirect
 	github.com/jxskiss/base62 v0.0.0-20191017122030-4f11678b909b // indirect
@@ -78,11 +77,6 @@
 	gopkg.in/yaml.v2 v2.4.0 // indirect
 )
 
-<<<<<<< HEAD
-replace github.com/livekit/protocol => ../protocol
-
-// replace github.com/pion/rtp => ../rtp
-=======
 require (
 	github.com/cpuguy83/go-md2man/v2 v2.0.0 // indirect
 	github.com/d5/tengo/v2 v2.10.1
@@ -95,4 +89,5 @@
 	golang.org/x/sys v0.0.0-20220412211240-33da011f77ad // indirect
 	golang.org/x/xerrors v0.0.0-20220411194840-2f41105eb62f // indirect
 )
->>>>>>> 081b9714
+
+replace github.com/livekit/protocol => ../protocol
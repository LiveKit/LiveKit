--- conflicted
+++ resolved
@@ -10,10 +10,7 @@
 	"runtime/pprof"
 	"syscall"
 	"time"
-<<<<<<< HEAD
-=======
-
->>>>>>> eb6e763e
+
 	"github.com/urfave/cli/v2"
 
 	"github.com/livekit/livekit-server/pkg/config"
@@ -193,11 +190,9 @@
 		return err
 	}
 
-<<<<<<< HEAD
-	server, err := service.InitializeServer(conf, currentNode, false)
-=======
+
 	server, err := service.InitializeServer(conf, currentNode)
->>>>>>> eb6e763e
+
 	if err != nil {
 		return err
 	}

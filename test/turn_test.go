package test

import (
	"fmt"
	"net"
	"testing"
	"time"

	livekit "github.com/livekit/protocol/proto"
	"github.com/livekit/protocol/utils"
	"github.com/pion/turn/v2"
	"github.com/stretchr/testify/require"

	"github.com/livekit/livekit-server/pkg/config"
	"github.com/livekit/livekit-server/pkg/routing"
	"github.com/livekit/livekit-server/pkg/service"
)

func testTurnServer(t *testing.T) {
	conf, err := config.NewConfig("", nil)
	require.NoError(t, err)

	conf.TURN.Enabled = true
	conf.Keys = map[string]string{testApiKey: testApiSecret}

	currentNode, err := routing.NewLocalNode(conf)
	require.NoError(t, err)
	currentNode.Id = utils.NewGuid(nodeId1)

	// local routing and store
<<<<<<< HEAD
	s, err := service.InitializeServer(conf, currentNode, true)
=======
	s, err := service.InitializeServer(conf, currentNode)
>>>>>>> eb6e763e
	require.NoError(t, err)
	go s.Start()
	waitForServerToStart(s)
	defer s.Stop()

	time.Sleep(syncDelay)

	// create a room
	rm := &livekit.Room{
		Sid:          utils.NewGuid(utils.RoomPrefix),
		Name:         "testroom",
		TurnPassword: utils.RandomSecret(),
	}
	// require.NoError(t, roomStore.CreateRoom(rm))

	turnConf := &turn.ClientConfig{
		STUNServerAddr: fmt.Sprintf("localhost:%d", conf.TURN.TLSPort),
		TURNServerAddr: fmt.Sprintf("%s:%d", currentNode.Ip, conf.TURN.TLSPort),
		Username:       rm.Name,
		Password:       rm.TurnPassword,
		Realm:          "livekit",
	}

	t.Run("TURN works over TCP", func(t *testing.T) {
		conn, err := net.Dial("tcp", fmt.Sprintf("localhost:%d", conf.TURN.TLSPort))
		require.NoError(t, err)

		tc := *turnConf
		tc.Conn = turn.NewSTUNConn(conn)
		c, err := turn.NewClient(&tc)
		require.NoError(t, err)
		defer c.Close()

		require.NoError(t, c.Listen())

		// Allocate a relay socket on the TURN server. On success, it
		// will return a net.PacketConn which represents the remote
		// socket.
		relayConn, err := c.Allocate()
		require.NoError(t, err)

		defer func() {
			require.NoError(t, relayConn.Close())
		}()
	})
	// UDP test doesn't pass
	//t.Run("TURN connects over UDP", func(t *testing.T) {
	//	conn, err := net.ListenPacket("udp4", "0.0.0.0:0")
	//	require.NoError(t, err)
	//	defer func() {
	//		require.NoError(t, conn.Close())
	//	}()
	//
	//	tc := *turnConf
	//	tc.Conn = conn
	//
	//	client, err := turn.NewClient(&tc)
	//	require.NoError(t, err)
	//	defer client.Close()
	//
	//	// Start listening on the conn provided.
	//	require.NoError(t, client.Listen())
	//
	//	// Allocate a relay socket on the TURN server. On success, it
	//	// will return a net.PacketConn which represents the remote
	//	// socket.
	//	relayConn, err := client.Allocate()
	//	require.NoError(t, err)
	//	defer func() {
	//		require.NoError(t, relayConn.Close())
	//	}()
	//})
}<|MERGE_RESOLUTION|>--- conflicted
+++ resolved
@@ -28,11 +28,7 @@
 	currentNode.Id = utils.NewGuid(nodeId1)
 
 	// local routing and store
-<<<<<<< HEAD
-	s, err := service.InitializeServer(conf, currentNode, true)
-=======
 	s, err := service.InitializeServer(conf, currentNode)
->>>>>>> eb6e763e
 	require.NoError(t, err)
 	go s.Start()
 	waitForServerToStart(s)
